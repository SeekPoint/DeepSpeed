--- conflicted
+++ resolved
@@ -66,12 +66,9 @@
         url: /tutorials/lrrt/
       - title: "DeepSpeed Sparse Attention"
         url: /tutorials/sparse-attention/
-<<<<<<< HEAD
       - title: "DeepSpeed with 1-bit Adam"
         url: /tutorials/onebit-adam/
-=======
       - title: "Pipeline Parallelism"
         url: /tutorials/pipeline/
->>>>>>> 65c2f974
   - title: "Contributing"
     url: /contributing/