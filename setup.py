# Copyright (c) Microsoft Corporation.
# SPDX-License-Identifier: Apache-2.0

# DeepSpeed Team
"""
DeepSpeed library

To build wheel on Windows:
1. Install pytorch, such as pytorch 1.12 + cuda 11.6.
2. Install visual cpp build tool.
3. Include cuda toolkit.
4. Launch cmd console with Administrator privilege for creating required symlink folders.


Create a new wheel via the following command:
build_win.bat

The wheel will be located at: dist/*.whl
"""

import os
import sys
import subprocess
from setuptools import setup, find_packages
from setuptools.command import egg_info
import time
<<<<<<< HEAD
from pydebug import debuginfo
#why pip install -e . cannot see it, 
# but python setup.py install and python setup.py clean can see it!
debuginfo(prj='ds', info='start setup.py')  
=======
import typing

>>>>>>> 388c8483
torch_available = True
try:
    import torch
except ImportError:
    torch_available = False
    print('[WARNING] Unable to import torch, pre-compiling ops will be disabled. ' \
        'Please visit https://pytorch.org/ to see how to properly install torch on your system.')

from op_builder import get_default_compute_capabilities, OpBuilder
from op_builder.all_ops import ALL_OPS
from op_builder.builder import installed_cuda_version

# Fetch rocm state.
is_rocm_pytorch = OpBuilder.is_rocm_pytorch()
rocm_version = OpBuilder.installed_rocm_version()

RED_START = '\033[31m'
RED_END = '\033[0m'
ERROR = f"{RED_START} [ERROR] {RED_END}"


def abort(msg):
    print(f"{ERROR} {msg}")
    assert False, msg


def fetch_requirements(path):
    with open(path, 'r') as fd:
        return [r.strip() for r in fd.readlines()]


def is_env_set(key):
    """
    Checks if an environment variable is set and not "".
    """
    return bool(os.environ.get(key, None))


def get_env_if_set(key, default: typing.Any = ""):
    """
    Returns an environment variable if it is set and not "",
    otherwise returns a default value. In contrast, the fallback
    parameter of os.environ.get() is skipped if the variable is set to "".
    """
    return os.environ.get(key, None) or default


install_requires = fetch_requirements('requirements/requirements.txt')
extras_require = {
    '1bit': [],  # add cupy based on cuda/rocm version
    '1bit_mpi': fetch_requirements('requirements/requirements-1bit-mpi.txt'),
    'readthedocs': fetch_requirements('requirements/requirements-readthedocs.txt'),
    'dev': fetch_requirements('requirements/requirements-dev.txt'),
    'autotuning': fetch_requirements('requirements/requirements-autotuning.txt'),
    'autotuning_ml': fetch_requirements('requirements/requirements-autotuning-ml.txt'),
    'sparse_attn': fetch_requirements('requirements/requirements-sparse_attn.txt'),
    'sparse': fetch_requirements('requirements/requirements-sparse_pruning.txt'),
    'inf': fetch_requirements('requirements/requirements-inf.txt'),
    'sd': fetch_requirements('requirements/requirements-sd.txt'),
    'triton': fetch_requirements('requirements/requirements-triton.txt'),
}

# Add specific cupy version to both onebit extension variants.
if torch_available and torch.cuda.is_available():
    cupy = None
    if is_rocm_pytorch:
        rocm_major, rocm_minor = rocm_version
        # XXX cupy support for rocm 5 is not available yet.
        if rocm_major <= 4:
            cupy = f"cupy-rocm-{rocm_major}-{rocm_minor}"
    else:
        cuda_major_ver, cuda_minor_ver = installed_cuda_version()
        if (cuda_major_ver < 11) or ((cuda_major_ver == 11) and (cuda_minor_ver < 3)):
            cupy = f"cupy-cuda{cuda_major_ver}{cuda_minor_ver}"
        else:
            cupy = f"cupy-cuda{cuda_major_ver}x"
    
    debuginfo(prj='ds', info='cupy:' + str(cupy))

    if cupy:
        extras_require['1bit'].append(cupy)
        extras_require['1bit_mpi'].append(cupy)

# Make an [all] extra that installs all needed dependencies.
all_extras = set()
for extra in extras_require.items():
    for req in extra[1]:
        all_extras.add(req)
extras_require['all'] = list(all_extras)

cmdclass = {}

# For any pre-installed ops force disable ninja.
if torch_available:
    from accelerator import get_accelerator
    cmdclass['build_ext'] = get_accelerator().build_extension().with_options(use_ninja=False)
    print("yk==cmdclass['build_ext']:", cmdclass['build_ext'])

if torch_available:
    TORCH_MAJOR = torch.__version__.split('.')[0]
    TORCH_MINOR = torch.__version__.split('.')[1]
else:
    TORCH_MAJOR = "0"
    TORCH_MINOR = "0"

if torch_available and not torch.cuda.is_available():
    # Fix to allow docker builds, similar to https://github.com/NVIDIA/apex/issues/486.
    print("[WARNING] Torch did not find cuda available, if cross-compiling or running with cpu only "
          "you can ignore this message. Adding compute capability for Pascal, Volta, and Turing "
          "(compute capabilities 6.0, 6.1, 6.2)")
    if not is_env_set("TORCH_CUDA_ARCH_LIST"):
        os.environ["TORCH_CUDA_ARCH_LIST"] = get_default_compute_capabilities()

ext_modules = []

# Default to pre-install kernels to false so we rely on JIT on Linux, opposite on Windows.
BUILD_OP_PLATFORM = 1 if sys.platform == "win32" else 0
BUILD_OP_DEFAULT = int(get_env_if_set('DS_BUILD_OPS', BUILD_OP_PLATFORM))
print(f"DS_BUILD_OPS={BUILD_OP_DEFAULT}")

if BUILD_OP_DEFAULT:
    assert torch_available, "Unable to pre-compile ops without torch installed. Please install torch before attempting to pre-compile ops."


def command_exists(cmd):
    if sys.platform == "win32":
        result = subprocess.Popen(f'{cmd}', stdout=subprocess.PIPE, shell=True)
        return result.wait() == 1
    else:
        result = subprocess.Popen(f'type {cmd}', stdout=subprocess.PIPE, shell=True)
        return result.wait() == 0


def op_envvar(op_name):
    assert hasattr(ALL_OPS[op_name], 'BUILD_VAR'), \
        f"{op_name} is missing BUILD_VAR field"
    return ALL_OPS[op_name].BUILD_VAR


def op_enabled(op_name):
    env_var = op_envvar(op_name)
    return int(get_env_if_set(env_var, BUILD_OP_DEFAULT))


compatible_ops = dict.fromkeys(ALL_OPS.keys(), False)
install_ops = dict.fromkeys(ALL_OPS.keys(), False)
for op_name, builder in ALL_OPS.items():
    op_compatible = builder.is_compatible()
    compatible_ops[op_name] = op_compatible
    compatible_ops["deepspeed_not_implemented"] = False

    # If op is requested but not available, throw an error.
    if op_enabled(op_name) and not op_compatible:
        env_var = op_envvar(op_name)
        if not is_env_set(env_var):
            builder.warning(f"One can disable {op_name} with {env_var}=0")
        abort(f"Unable to pre-compile {op_name}")

    # If op is compatible but install is not enabled (JIT mode).
    if is_rocm_pytorch and op_compatible and not op_enabled(op_name):
        builder.hipify_extension()

    # If op install enabled, add builder to extensions.
    if op_enabled(op_name) and op_compatible:
        assert torch_available, f"Unable to pre-compile {op_name}, please first install torch"
        install_ops[op_name] = op_enabled(op_name)
        ext_modules.append(builder.builder())

print(f'Install Ops={install_ops}')

# Write out version/git info.
git_hash_cmd = "git rev-parse --short HEAD"
git_branch_cmd = "git rev-parse --abbrev-ref HEAD"
if command_exists('git') and not is_env_set('DS_BUILD_STRING'):
    try:
        result = subprocess.check_output(git_hash_cmd, shell=True)
        git_hash = result.decode('utf-8').strip()
        result = subprocess.check_output(git_branch_cmd, shell=True)
        git_branch = result.decode('utf-8').strip()
    except subprocess.CalledProcessError:
        git_hash = "unknown"
        git_branch = "unknown"
else:
    git_hash = "unknown"
    git_branch = "unknown"


def create_dir_symlink(src, dest):
    if not os.path.islink(dest):
        if os.path.exists(dest):
            os.remove(dest)
        assert not os.path.exists(dest)
        os.symlink(src, dest)


if sys.platform == "win32":
    # This creates a symbolic links on Windows.
    # It needs Administrator privilege to create symlinks on Windows.
    create_dir_symlink('..\\..\\csrc', '.\\deepspeed\\ops\\csrc')
    create_dir_symlink('..\\..\\op_builder', '.\\deepspeed\\ops\\op_builder')
    create_dir_symlink('..\\accelerator', '.\\deepspeed\\accelerator')
    egg_info.manifest_maker.template = 'MANIFEST_win.in'

# Parse the DeepSpeed version string from version.txt.
version_str = open('version.txt', 'r').read().strip()

# Build specifiers like .devX can be added at install time. Otherwise, add the git hash.
# Example: DS_BUILD_STRING=".dev20201022" python setup.py sdist bdist_wheel.

# Building wheel for distribution, update version file.
if is_env_set('DS_BUILD_STRING'):
    # Build string env specified, probably building for distribution.
    with open('build.txt', 'w') as fd:
        fd.write(os.environ['DS_BUILD_STRING'])
    version_str += os.environ['DS_BUILD_STRING']
elif os.path.isfile('build.txt'):
    # build.txt exists, probably installing from distribution.
    with open('build.txt', 'r') as fd:
        version_str += fd.read().strip()
else:
    # None of the above, probably installing from source.
    version_str += f'+{git_hash}'

torch_version = ".".join([TORCH_MAJOR, TORCH_MINOR])
bf16_support = False
# Set cuda_version to 0.0 if cpu-only.
cuda_version = "0.0"
nccl_version = "0.0"
# Set hip_version to 0.0 if cpu-only.
hip_version = "0.0"
if torch_available and torch.version.cuda is not None:
    cuda_version = ".".join(torch.version.cuda.split('.')[:2])
    if sys.platform != "win32":
        if isinstance(torch.cuda.nccl.version(), int):
            # This will break if minor version > 9.
            nccl_version = ".".join(str(torch.cuda.nccl.version())[:2])
        else:
            nccl_version = ".".join(map(str, torch.cuda.nccl.version()[:2]))
    if hasattr(torch.cuda, 'is_bf16_supported') and torch.cuda.is_available():
        bf16_support = torch.cuda.is_bf16_supported()
if torch_available and hasattr(torch.version, 'hip') and torch.version.hip is not None:
    hip_version = ".".join(torch.version.hip.split('.')[:2])
torch_info = {
    "version": torch_version,
    "bf16_support": bf16_support,
    "cuda_version": cuda_version,
    "nccl_version": nccl_version,
    "hip_version": hip_version
}

print(f"version={version_str}, git_hash={git_hash}, git_branch={git_branch}")
with open('deepspeed/git_version_info_installed.py', 'w') as fd:
    fd.write(f"version='{version_str}'\n")
    fd.write(f"git_hash='{git_hash}'\n")
    fd.write(f"git_branch='{git_branch}'\n")
    fd.write(f"installed_ops={install_ops}\n")
    fd.write(f"compatible_ops={compatible_ops}\n")
    fd.write(f"torch_info={torch_info}\n")

print(f'install_requires={install_requires}')
print(f'compatible_ops={compatible_ops}')
print(f'ext_modules={ext_modules}')

# Parse README.md to make long_description for PyPI page.
thisdir = os.path.abspath(os.path.dirname(__file__))
with open(os.path.join(thisdir, 'README.md'), encoding='utf-8') as fin:
    readme_text = fin.read()

debuginfo(prj='ds', info='extras_require:' + str(extras_require))

start_time = time.time()

setup(name='deepspeed',
      version=version_str,
      description='DeepSpeed library',
      long_description=readme_text,
      long_description_content_type='text/markdown',
      author='DeepSpeed Team',
      author_email='deepspeed-info@microsoft.com',
      url='http://deepspeed.ai',
      project_urls={
          'Documentation': 'https://deepspeed.readthedocs.io',
          'Source': 'https://github.com/microsoft/DeepSpeed',
      },
      install_requires=install_requires,
      extras_require=extras_require,
      packages=find_packages(include=['deepspeed', 'deepspeed.*']),
      include_package_data=True,
      scripts=[
          'bin/deepspeed', 'bin/deepspeed.pt', 'bin/ds', 'bin/ds_ssh', 'bin/ds_report', 'bin/ds_bench', 'bin/dsr',
          'bin/ds_elastic'
      ],
      classifiers=[
          'Programming Language :: Python :: 3.6', 'Programming Language :: Python :: 3.7',
          'Programming Language :: Python :: 3.8', 'Programming Language :: Python :: 3.9',
          'Programming Language :: Python :: 3.10'
      ],
      license='Apache Software License 2.0',
      ext_modules=ext_modules,
      cmdclass=cmdclass)

end_time = time.time()
print(f'deepspeed build time = {end_time - start_time} secs')<|MERGE_RESOLUTION|>--- conflicted
+++ resolved
@@ -24,15 +24,14 @@
 from setuptools import setup, find_packages
 from setuptools.command import egg_info
 import time
-<<<<<<< HEAD
+
 from pydebug import debuginfo
 #why pip install -e . cannot see it, 
 # but python setup.py install and python setup.py clean can see it!
 debuginfo(prj='ds', info='start setup.py')  
-=======
+
 import typing
 
->>>>>>> 388c8483
 torch_available = True
 try:
     import torch
