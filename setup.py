# Copyright (c) Microsoft Corporation.
# SPDX-License-Identifier: Apache-2.0

# DeepSpeed Team
"""
DeepSpeed library

To build wheel on Windows:
1. Install pytorch, such as pytorch 1.12 + cuda 11.6.
2. Install visual cpp build tool.
3. Include cuda toolkit.
4. Launch cmd console with Administrator privilege for creating required symlink folders.


Create a new wheel via the following command:
build_win.bat

The wheel will be located at: dist/*.whl
"""

import os
import sys
import subprocess
from setuptools import setup, find_packages
from setuptools.command import egg_info
import time
<<<<<<< HEAD

from pydebug import gd, infoTensor

=======
from pydebug import gd, infoTensor
>>>>>>> 0334c874
#why pip install -e . cannot see it, 
# but python setup.py install and python setup.py clean can see it!
gd.debuginfo(prj='ds', info='start setup.py')
torch_available = True
try:
    import torch
except ImportError:
    torch_available = False
    print('[WARNING] Unable to import torch, pre-compiling ops will be disabled. ' \
        'Please visit https://pytorch.org/ to see how to properly install torch on your system.')

from op_builder import get_default_compute_capabilities, OpBuilder
from op_builder.all_ops import ALL_OPS
from op_builder.builder import installed_cuda_version

# Fetch rocm state.
is_rocm_pytorch = OpBuilder.is_rocm_pytorch()
rocm_version = OpBuilder.installed_rocm_version()

RED_START = '\033[31m'
RED_END = '\033[0m'
ERROR = f"{RED_START} [ERROR] {RED_END}"


def abort(msg):
    print(f"{ERROR} {msg}")
    assert False, msg


def fetch_requirements(path):
    with open(path, 'r') as fd:
        return [r.strip() for r in fd.readlines()]


install_requires = fetch_requirements('requirements/requirements.txt')
extras_require = {
    '1bit': [],  # add cupy based on cuda/rocm version
    '1bit_mpi': fetch_requirements('requirements/requirements-1bit-mpi.txt'),
    'readthedocs': fetch_requirements('requirements/requirements-readthedocs.txt'),
    'dev': fetch_requirements('requirements/requirements-dev.txt'),
    'autotuning': fetch_requirements('requirements/requirements-autotuning.txt'),
    'autotuning_ml': fetch_requirements('requirements/requirements-autotuning-ml.txt'),
    'sparse_attn': fetch_requirements('requirements/requirements-sparse_attn.txt'),
    'sparse': fetch_requirements('requirements/requirements-sparse_pruning.txt'),
    'inf': fetch_requirements('requirements/requirements-inf.txt'),
    'sd': fetch_requirements('requirements/requirements-sd.txt'),
    'triton': fetch_requirements('requirements/requirements-triton.txt'),
}

# Add specific cupy version to both onebit extension variants.
if torch_available and torch.cuda.is_available():
    cupy = None
    if is_rocm_pytorch:
        rocm_major, rocm_minor = rocm_version
        # XXX cupy support for rocm 5 is not available yet.
        if rocm_major <= 4:
            cupy = f"cupy-rocm-{rocm_major}-{rocm_minor}"
    else:
        cuda_major_ver, cuda_minor_ver = installed_cuda_version()
        if (cuda_major_ver < 11) or ((cuda_major_ver == 11) and (cuda_minor_ver < 3)):
            cupy = f"cupy-cuda{cuda_major_ver}{cuda_minor_ver}"
        else:
            cupy = f"cupy-cuda{cuda_major_ver}x"
    
    gd.debuginfo(prj='ds', info='cupy:' + str(cupy))

    if cupy:
        extras_require['1bit'].append(cupy)
        extras_require['1bit_mpi'].append(cupy)

# Make an [all] extra that installs all needed dependencies.
all_extras = set()
for extra in extras_require.items():
    for req in extra[1]:
        all_extras.add(req)
extras_require['all'] = list(all_extras)

cmdclass = {}

# For any pre-installed ops force disable ninja.
if torch_available:
    from accelerator import get_accelerator
    cmdclass['build_ext'] = get_accelerator().build_extension().with_options(use_ninja=False)
    print("yk==cmdclass['build_ext']:", cmdclass['build_ext'])

if torch_available:
    TORCH_MAJOR = torch.__version__.split('.')[0]
    TORCH_MINOR = torch.__version__.split('.')[1]
else:
    TORCH_MAJOR = "0"
    TORCH_MINOR = "0"

if torch_available and not torch.cuda.is_available():
    # Fix to allow docker builds, similar to https://github.com/NVIDIA/apex/issues/486.
    print("[WARNING] Torch did not find cuda available, if cross-compiling or running with cpu only "
          "you can ignore this message. Adding compute capability for Pascal, Volta, and Turing "
          "(compute capabilities 6.0, 6.1, 6.2)")
    if os.environ.get("TORCH_CUDA_ARCH_LIST", None) is None:
        os.environ["TORCH_CUDA_ARCH_LIST"] = get_default_compute_capabilities()

ext_modules = []

# Default to pre-install kernels to false so we rely on JIT on Linux, opposite on Windows.
BUILD_OP_PLATFORM = 1 if sys.platform == "win32" else 0
BUILD_OP_DEFAULT = int(os.environ.get('DS_BUILD_OPS', BUILD_OP_PLATFORM))
print(f"DS_BUILD_OPS={BUILD_OP_DEFAULT}")

if BUILD_OP_DEFAULT:
    assert torch_available, "Unable to pre-compile ops without torch installed. Please install torch before attempting to pre-compile ops."


def command_exists(cmd):
    if sys.platform == "win32":
        result = subprocess.Popen(f'{cmd}', stdout=subprocess.PIPE, shell=True)
        return result.wait() == 1
    else:
        result = subprocess.Popen(f'type {cmd}', stdout=subprocess.PIPE, shell=True)
        return result.wait() == 0


def op_envvar(op_name):
    assert hasattr(ALL_OPS[op_name], 'BUILD_VAR'), \
        f"{op_name} is missing BUILD_VAR field"
    return ALL_OPS[op_name].BUILD_VAR


def op_enabled(op_name):
    env_var = op_envvar(op_name)
    return int(os.environ.get(env_var, BUILD_OP_DEFAULT))


compatible_ops = dict.fromkeys(ALL_OPS.keys(), False)
install_ops = dict.fromkeys(ALL_OPS.keys(), False)
for op_name, builder in ALL_OPS.items():
    op_compatible = builder.is_compatible()
    compatible_ops[op_name] = op_compatible

    # If op is requested but not available, throw an error.
    if op_enabled(op_name) and not op_compatible:
        env_var = op_envvar(op_name)
        if env_var not in os.environ:
            builder.warning(f"One can disable {op_name} with {env_var}=0")
        abort(f"Unable to pre-compile {op_name}")

    # If op is compatible but install is not enabled (JIT mode).
    if is_rocm_pytorch and op_compatible and not op_enabled(op_name):
        builder.hipify_extension()

    # If op install enabled, add builder to extensions.
    if op_enabled(op_name) and op_compatible:
        assert torch_available, f"Unable to pre-compile {op_name}, please first install torch"
        install_ops[op_name] = op_enabled(op_name)
        ext_modules.append(builder.builder())

print(f'Install Ops={install_ops}')

# Write out version/git info.
git_hash_cmd = "git rev-parse --short HEAD"
git_branch_cmd = "git rev-parse --abbrev-ref HEAD"
if command_exists('git') and 'DS_BUILD_STRING' not in os.environ:
    try:
        result = subprocess.check_output(git_hash_cmd, shell=True)
        git_hash = result.decode('utf-8').strip()
        result = subprocess.check_output(git_branch_cmd, shell=True)
        git_branch = result.decode('utf-8').strip()
    except subprocess.CalledProcessError:
        git_hash = "unknown"
        git_branch = "unknown"
else:
    git_hash = "unknown"
    git_branch = "unknown"


def create_dir_symlink(src, dest):
    if not os.path.islink(dest):
        if os.path.exists(dest):
            os.remove(dest)
        assert not os.path.exists(dest)
        os.symlink(src, dest)


if sys.platform == "win32":
    # This creates a symbolic links on Windows.
    # It needs Administrator privilege to create symlinks on Windows.
    create_dir_symlink('..\\..\\csrc', '.\\deepspeed\\ops\\csrc')
    create_dir_symlink('..\\..\\op_builder', '.\\deepspeed\\ops\\op_builder')
    create_dir_symlink('..\\accelerator', '.\\deepspeed\\accelerator')
    egg_info.manifest_maker.template = 'MANIFEST_win.in'

# Parse the DeepSpeed version string from version.txt.
version_str = open('version.txt', 'r').read().strip()

# Build specifiers like .devX can be added at install time. Otherwise, add the git hash.
# Example: DS_BUILD_STRING=".dev20201022" python setup.py sdist bdist_wheel.

# Building wheel for distribution, update version file.
if 'DS_BUILD_STRING' in os.environ:
    # Build string env specified, probably building for distribution.
    with open('build.txt', 'w') as fd:
        fd.write(os.environ.get('DS_BUILD_STRING'))
    version_str += os.environ.get('DS_BUILD_STRING')
elif os.path.isfile('build.txt'):
    # build.txt exists, probably installing from distribution.
    with open('build.txt', 'r') as fd:
        version_str += fd.read().strip()
else:
    # None of the above, probably installing from source.
    version_str += f'+{git_hash}'

torch_version = ".".join([TORCH_MAJOR, TORCH_MINOR])
bf16_support = False
# Set cuda_version to 0.0 if cpu-only.
cuda_version = "0.0"
nccl_version = "0.0"
# Set hip_version to 0.0 if cpu-only.
hip_version = "0.0"
if torch_available and torch.version.cuda is not None:
    cuda_version = ".".join(torch.version.cuda.split('.')[:2])
    if sys.platform != "win32":
        if isinstance(torch.cuda.nccl.version(), int):
            # This will break if minor version > 9.
            nccl_version = ".".join(str(torch.cuda.nccl.version())[:2])
        else:
            nccl_version = ".".join(map(str, torch.cuda.nccl.version()[:2]))
    if hasattr(torch.cuda, 'is_bf16_supported') and torch.cuda.is_available():
        bf16_support = torch.cuda.is_bf16_supported()
if torch_available and hasattr(torch.version, 'hip') and torch.version.hip is not None:
    hip_version = ".".join(torch.version.hip.split('.')[:2])
torch_info = {
    "version": torch_version,
    "bf16_support": bf16_support,
    "cuda_version": cuda_version,
    "nccl_version": nccl_version,
    "hip_version": hip_version
}

print(f"version={version_str}, git_hash={git_hash}, git_branch={git_branch}")
with open('deepspeed/git_version_info_installed.py', 'w') as fd:
    fd.write(f"version='{version_str}'\n")
    fd.write(f"git_hash='{git_hash}'\n")
    fd.write(f"git_branch='{git_branch}'\n")
    fd.write(f"installed_ops={install_ops}\n")
    fd.write(f"compatible_ops={compatible_ops}\n")
    fd.write(f"torch_info={torch_info}\n")

print(f'install_requires={install_requires}')
print(f'compatible_ops={compatible_ops}')
print(f'ext_modules={ext_modules}')

# Parse README.md to make long_description for PyPI page.
thisdir = os.path.abspath(os.path.dirname(__file__))
with open(os.path.join(thisdir, 'README.md'), encoding='utf-8') as fin:
    readme_text = fin.read()

gd.debuginfo(prj='ds', info='extras_require:' + str(extras_require))

start_time = time.time()

setup(name='deepspeed',
      version=version_str,
      description='DeepSpeed library',
      long_description=readme_text,
      long_description_content_type='text/markdown',
      author='DeepSpeed Team',
      author_email='deepspeed-info@microsoft.com',
      url='http://deepspeed.ai',
      project_urls={
          'Documentation': 'https://deepspeed.readthedocs.io',
          'Source': 'https://github.com/microsoft/DeepSpeed',
      },
      install_requires=install_requires,
      extras_require=extras_require,
      packages=find_packages(include=['deepspeed', 'deepspeed.*']),
      include_package_data=True,
      scripts=[
          'bin/deepspeed', 'bin/deepspeed.pt', 'bin/ds', 'bin/ds_ssh', 'bin/ds_report', 'bin/ds_bench', 'bin/dsr',
          'bin/ds_elastic'
      ],
      classifiers=[
          'Programming Language :: Python :: 3.6', 'Programming Language :: Python :: 3.7',
          'Programming Language :: Python :: 3.8', 'Programming Language :: Python :: 3.9',
          'Programming Language :: Python :: 3.10'
      ],
      license='Apache Software License 2.0',
      ext_modules=ext_modules,
      cmdclass=cmdclass)

end_time = time.time()
print(f'deepspeed build time = {end_time - start_time} secs')<|MERGE_RESOLUTION|>--- conflicted
+++ resolved
@@ -24,13 +24,7 @@
 from setuptools import setup, find_packages
 from setuptools.command import egg_info
 import time
-<<<<<<< HEAD
-
 from pydebug import gd, infoTensor
-
-=======
-from pydebug import gd, infoTensor
->>>>>>> 0334c874
 #why pip install -e . cannot see it, 
 # but python setup.py install and python setup.py clean can see it!
 gd.debuginfo(prj='ds', info='start setup.py')
