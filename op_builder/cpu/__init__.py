# Copyright (c) Microsoft Corporation.
# SPDX-License-Identifier: Apache-2.0

# DeepSpeed Team
'''Copyright The Microsoft DeepSpeed Team'''

from .comm import CCLCommBuilder
<<<<<<< HEAD
from .no_impl import NotImplementedBuilder
from pydebug import debuginfo
debuginfo(prj='ds', info='op_builder cpu __init__')
=======
from .fused_adam import FusedAdamBuilder
from .cpu_adam import CPUAdamBuilder
from .no_impl import NotImplementedBuilder
>>>>>>> 388c8483
<|MERGE_RESOLUTION|>--- conflicted
+++ resolved
@@ -5,12 +5,8 @@
 '''Copyright The Microsoft DeepSpeed Team'''
 
 from .comm import CCLCommBuilder
-<<<<<<< HEAD
-from .no_impl import NotImplementedBuilder
-from pydebug import debuginfo
-debuginfo(prj='ds', info='op_builder cpu __init__')
-=======
 from .fused_adam import FusedAdamBuilder
 from .cpu_adam import CPUAdamBuilder
 from .no_impl import NotImplementedBuilder
->>>>>>> 388c8483
+from pydebug import debuginfo
+debuginfo(prj='ds', info='op_builder cpu __init__')