--- conflicted
+++ resolved
@@ -102,7 +102,6 @@
           find examples/pytorch  -regextype posix-egrep -regex '.*(language-modeling|question-answering|summarization|image-classification|text-classification|translation).*/requirements.txt' -exec pip install -r {} \;
           TORCH_EXTENSIONS_DIR=./torch-extensions RUN_SLOW=1 pytest --color=yes --durations=0 --verbose tests/deepspeed
 
-<<<<<<< HEAD
   # unit tests running on amd gpus
   amd:
     # The type of runner that the job will run on
@@ -143,7 +142,7 @@
           cd tests
           TORCH_EXTENSIONS_DIR=./torch-extensions pytest --color=yes --durations=0 --forked --verbose -n 4 -m 'not sequential' unit/
           TORCH_EXTENSIONS_DIR=./torch-extensions pytest --color=yes --durations=0 --forked --verbose -m 'sequential' unit/
-=======
+
   nv-lightning-v100:
     runs-on: [self-hosted, nvidia, torch18, v100]
 
@@ -169,5 +168,4 @@
           if [[ -d ./torch-extensions ]]; then rm -rf ./torch-extensions; fi
           pip install pytorch-lightning
           cd tests
-          TORCH_EXTENSIONS_DIR=./torch-extensions pytest --color=yes --durations=0 --verbose lightning/
->>>>>>> 3401d251
+          TORCH_EXTENSIONS_DIR=./torch-extensions pytest --color=yes --durations=0 --verbose lightning/