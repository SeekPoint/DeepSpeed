import pytest
from typing import Callable
import torch
from torch.optim import Optimizer, Adam, AdamW
from torch.optim.lr_scheduler import _LRScheduler, LambdaLR

<<<<<<< HEAD
from .simple_model import args_from_dict, SimpleModel
from .common import distributed_test
=======
from simple_model import args_from_dict, SimpleModel, random_dataloader
from common import distributed_test
from util import required_torch_version
>>>>>>> a637cc2c

import deepspeed
from deepspeed.ops.adam import FusedAdam
from deepspeed.runtime.lr_schedules import WARMUP_LR, WarmupLR
from deepspeed.runtime.config import ADAM_OPTIMIZER
from deepspeed.runtime.utils import see_memory_usage


@pytest.mark.parametrize('zero_stage,world_size', [(0, 1), (3, 1)])
def test_no_optim(zero_stage, world_size):
    if zero_stage == 3 and not required_torch_version():
        pytest.skip("zero-3 param offload requires at least torch 1.8")

    ds_config = {
        'train_batch_size': world_size,
        'fp16': {
            'enabled': True
        },
        'zero_optimization': {
            "stage": zero_stage,
            "offload_param": {
                "device": "cpu"
            }
        }
    }
    # 20B test
    #hidden_dim = 16 * 1024
    hidden_dim = 4

    @distributed_test(world_size=[world_size])
    def _go(hidden_dim):
        with deepspeed.zero.Init(enabled=zero_stage == 3, config_dict_or_path=ds_config):
            model = SimpleModel(hidden_dim, nlayers=78)
        print('total number of parameters:',
              sum([p.numel() for p in model.parameters()]))
        see_memory_usage('pre-init', force=True)
        model, _, _, _ = deepspeed.initialize(model=model, config=ds_config)
        see_memory_usage('post-init', force=True)
        data_loader = random_dataloader(model=model,
                                        total_samples=50,
                                        hidden_dim=hidden_dim,
                                        device=model.device,
                                        dtype=torch.half)
        print(f"optimizer={model.optimizer}")
        for batch in data_loader:
            model(batch[0], batch[1])
        see_memory_usage('post-fwds', force=True)

    _go(hidden_dim)


@pytest.mark.parametrize('optimizer_type', [None, Optimizer, Callable])
def test_client_optimizer(tmpdir, optimizer_type):
    def _optimizer_callable(params) -> Optimizer:
        return AdamW(params=params)

    hidden_dim = 10
    model = SimpleModel(hidden_dim)

    config_dict = {'train_batch_size': 1}
    if optimizer_type is None:
        client_optimizer = None
        config_dict['optimizer'] = {'type': ADAM_OPTIMIZER}
    elif optimizer_type is Optimizer:
        client_optimizer = Adam(model.parameters())
    else:
        client_optimizer = _optimizer_callable

    args = args_from_dict(tmpdir, config_dict)

    @distributed_test(world_size=[1])
    def _test_client_optimizer(args, model, client_optimizer):
        _, ds_optimizer, _, _ = deepspeed.initialize(args=args,
                                                    model=model,
                                                    model_parameters=list(model.parameters()),
                                                    optimizer=client_optimizer)
        if client_optimizer is None:
            assert isinstance(ds_optimizer, FusedAdam)
        elif isinstance(client_optimizer, Optimizer):
            assert ds_optimizer == client_optimizer
        else:
            assert isinstance(ds_optimizer, AdamW)

    _test_client_optimizer(args=args, model=model, client_optimizer=client_optimizer)


@pytest.mark.parametrize('scheduler_type, optimizer_type',
                         [(None,
                           None),
                          (None,
                           Optimizer),
                          (None,
                           Callable),
                          (_LRScheduler,
                           None),
                          (_LRScheduler,
                           Optimizer),
                          (_LRScheduler,
                           Callable),
                          (Callable,
                           None),
                          (Callable,
                           Optimizer),
                          (Callable,
                           Callable)])
def test_client_lr_scheduler(tmpdir, scheduler_type, optimizer_type):
    def _my_lambda(epoch):
        return epoch // 10

    def _optimizer_callable(params) -> Optimizer:
        return torch.optim.AdamW(params=params)

    def _lr_scheduler_callable(optimizer) -> _LRScheduler:
        return LambdaLR(optimizer, _my_lambda)

    hidden_dim = 10
    model = SimpleModel(hidden_dim)

    config_dict = {'train_batch_size': 1}

    client_optimizer = None
    client_scheduler = None

    if optimizer_type is None:
        config_dict['optimizer'] = {'type': ADAM_OPTIMIZER}
    elif optimizer_type is Optimizer:
        client_optimizer = torch.optim.Adam(model.parameters())
    else:
        client_optimizer = _optimizer_callable

    if scheduler_type is None:
        config_dict['scheduler'] = {'type': WARMUP_LR, 'params': {}}
    elif scheduler_type == _LRScheduler:
        if isinstance(client_optimizer, Optimizer):
            client_scheduler = LambdaLR(client_optimizer, _my_lambda)
        else:
            # Verify invalid combination is correctly handled
            client_scheduler = LambdaLR(torch.optim.Adam(model.parameters()), _my_lambda)
    else:
        client_scheduler = _lr_scheduler_callable

    args = args_from_dict(tmpdir, config_dict)

    @distributed_test(world_size=[1])
    def _test_client_lr_scheduler(args, model, optimizer, lr_scheduler):
        if isinstance(lr_scheduler,
                      _LRScheduler) and not isinstance(optimizer,
                                                       Optimizer):
            with pytest.raises(AssertionError):
                _, _, _, _ = deepspeed.initialize(args=args,
                                                  model=model,
                                                  model_parameters=list(model.parameters()),
                                                  optimizer=optimizer,
                                                  lr_scheduler=lr_scheduler)
        else:
            _, _, _, ds_lr_scheduler = deepspeed.initialize(args=args,
                                                            model=model,
                                                            model_parameters=list(model.parameters()),
                                                            optimizer=optimizer,
                                                            lr_scheduler=lr_scheduler)
            if lr_scheduler is None:
                assert isinstance(ds_lr_scheduler, WarmupLR)
            elif isinstance(lr_scheduler, _LRScheduler):
                assert ds_lr_scheduler == lr_scheduler
            else:
                assert isinstance(ds_lr_scheduler, LambdaLR)

    _test_client_lr_scheduler(args=args,
                              model=model,
                              optimizer=client_optimizer,
                              lr_scheduler=client_scheduler)<|MERGE_RESOLUTION|>--- conflicted
+++ resolved
@@ -4,14 +4,9 @@
 from torch.optim import Optimizer, Adam, AdamW
 from torch.optim.lr_scheduler import _LRScheduler, LambdaLR
 
-<<<<<<< HEAD
-from .simple_model import args_from_dict, SimpleModel
-from .common import distributed_test
-=======
 from simple_model import args_from_dict, SimpleModel, random_dataloader
 from common import distributed_test
 from util import required_torch_version
->>>>>>> a637cc2c
 
 import deepspeed
 from deepspeed.ops.adam import FusedAdam
