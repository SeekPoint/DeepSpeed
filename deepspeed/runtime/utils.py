# Copyright (c) Microsoft Corporation.
# SPDX-License-Identifier: Apache-2.0

# DeepSpeed Team
"""
Copyright NVIDIA/Megatron

Helper functions and classes from multiple sources.
"""

from collections.abc import Iterable
from deepspeed.moe.utils import is_moe_param
import os
import psutil
import gc
from math import sqrt
from bisect import bisect_left
from packaging import version as pkg_version

import torch
from deepspeed import comm as dist

try:
    from torch._six import inf
except ModuleNotFoundError:
    from torch import inf

from deepspeed.utils import groups, logger
from deepspeed.runtime.constants import PIPE_REPLICATED
from numpy import prod
from deepspeed.accelerator import get_accelerator

from deepspeed.module_inject.policy import transpose
from torch.nn import functional as F

torch_memory_reserved = get_accelerator().memory_reserved
torch_max_memory_reserved = get_accelerator().max_memory_reserved
from pydebug import debuginfo

class DummyOptim():
    """
    Dummy optimizer presents model parameters as a param group, this is
    primarily used to allow ZeRO-3 without an optimizer
    """

    def __init__(self, params):
        debuginfo(prj='ds', info='DummyOptim init')
        self.param_groups = []
        self.param_groups.append({'params': params})


def noop_decorator(func):
    return func


class noop_context(object):

    def __init__(self):
        pass

    def __enter__(self):
        pass

    def __exit__(self, exc_type, exc_val, exc_tb):
        pass


def ensure_directory_exists(filename):
    debuginfo(prj='ds')
    """Create the directory path to ``filename`` if it does not already exist.

    Args:
        filename (str): A file path.
    """
    dirname = os.path.dirname(filename)
    os.makedirs(dirname, exist_ok=True)


def set_random_seed(seed):
    debuginfo(prj='ds')
    """Set the random seed for common PRNGs used during training: random, numpy, and torch.

    Args:
        seed (int): the seed to use
    """
    import numpy
    import random
    random.seed(seed)
    numpy.random.seed(seed)
    torch.manual_seed(seed)


def is_model_parallel_parameter(p) -> bool:
    debuginfo(prj='ds')
    if hasattr(p, 'model_parallel') and p.model_parallel:
        debuginfo(prj='ds')
        return True

    if hasattr(p, 'tensor_model_parallel') and p.tensor_model_parallel:
        debuginfo(prj='ds')
        return True

    return False


def bwc_tensor_model_parallel_rank(mpu=None):
    """Backwards-compatible way of querying the tensor model parallel rank from
    an ``mpu`` object.

    *Tensor* model parallelism means that tensors are physically split across
    processes. This contrasts with *pipeline* model parallelism, in which the
    layers are partitioned but tensors left intact.

    The API for tensor model parallelism has changed across versions and this
    helper provides a best-effort implementation across versions of ``mpu``
    objects.  The preferred mechanism is
    ``mpu.get_tensor_model_parallel_rank()``.

    This should "just work" with both Megatron-LM and DeepSpeed's pipeline
    parallelism.

    Args:
        mpu (model parallel unit, optional): The tensor model parallel rank.
            If ``mpu=None``, returns 0. Defaults to ``None``.

    Returns:
        int: the rank
    """
    if mpu is None:
        debuginfo(prj='ds')
        # No model parallelism in easy :)
        return 0

    if hasattr(mpu, 'get_tensor_model_parallel_rank'):
        debuginfo(prj='ds')
        # New Megatron and DeepSpeed convention (post pipeline-parallelism release)
        return mpu.get_tensor_model_parallel_rank()
    elif hasattr(mpu, 'get_slice_parallel_rank'):
        debuginfo(prj='ds')
        # Some DeepSpeed + pipeline parallelism versions
        return mpu.get_slice_parallel_rank()
    else:
        debuginfo(prj='ds')
        # Deprecated Megatron and DeepSpeed convention
        return mpu.get_model_parallel_rank()


def copy_to_device(item, device, criterion_func):
    """
    Return a copy of tensor on specified device.
    Works on individual tensors, and tensors contained/nested in lists, tuples, and dicts.
    Parameters:
        item: tensor to copy or (possibly nested) container of tensors to copy.
        device: target device
        criterion_func: Function to restrict copy operation to items meet criterion

    Returns:
        None
    """
    if criterion_func(item):
        debuginfo(prj='ds')
        return item.to(device)
    elif isinstance(item, list):
        debuginfo(prj='ds')
        return [copy_to_device(v, device, criterion_func) for v in item]
    elif isinstance(item, tuple):
        debuginfo(prj='ds')
        return tuple([copy_to_device(v, device, criterion_func) for v in item])
    elif isinstance(item, dict):
        debuginfo(prj='ds')
        return {k: copy_to_device(v, device, criterion_func) for k, v in item.items()}
    else:
        debuginfo(prj='ds')
        return item


def move_to_device(item, device, criterion_func):
    """
    Move tensor on to specified device by changing the storage.
    Works on individual tensors, and tensors contained/nested in lists, tuples, and dicts.
    Parameters:
        item: tensor to move or (possibly nested) container of tensors to move.
        device: target device
        criterion_func: Function to restrict move operation to items meet criterion

    Returns:
        None
    """
    if criterion_func(item):
        debuginfo(prj='ds')
        device_copy = item.to(device)
        item.data = device_copy.data
        return item
    elif isinstance(item, list):
        debuginfo(prj='ds')
        return [move_to_device(v, device, criterion_func) for v in item]
    elif isinstance(item, tuple):
        debuginfo(prj='ds')
        return tuple([move_to_device(v, device, criterion_func) for v in item])
    elif isinstance(item, dict):
        debuginfo(prj='ds')
        return {k: move_to_device(v, device, criterion_func) for k, v in item.items()}
    else:
        debuginfo(prj='ds')
        return item


class CheckOverflow(object):
    '''Checks for overflow in gradient across parallel process'''

    def __init__(self, param_groups=None, mpu=None, zero_reduce_scatter=False, deepspeed=None):
        debuginfo(prj='ds', info='CheckOverflow init')
        self.mpu = mpu
        self.params = [] if param_groups else None
        self.zero_reduce_scatter = zero_reduce_scatter
        self.deepspeed = deepspeed
        self.has_moe_params = False
        if param_groups:
            for group in param_groups:
                for param in group:
                    self.params.append(param)
                    if is_moe_param(param):
                        self.has_moe_params = True

    def check_using_norm(self, norm_group, reduce_overflow=True):
        # TODO: I don't think reduce_overflow is needed if mpu is None
        overflow = -1 in norm_group
        overflow_gpu = get_accelerator().FloatTensor([overflow])
        if self.has_moe_params:
            debuginfo(prj='ds')
            # In this case, we need to do an all_reduce across
            # the expert_parallel_group, so that if there was
            # an overflow due to expert weights, we detect it

            # Only need to check groups.get_largest_expert_parallel_group()
            dist.all_reduce(overflow_gpu, op=dist.ReduceOp.MAX, group=groups._get_max_expert_parallel_group())
        if self.mpu is not None:
            debuginfo(prj='ds')
            dist.all_reduce(overflow_gpu, op=dist.ReduceOp.MAX, group=self.mpu.get_model_parallel_group())
        elif reduce_overflow:
            debuginfo(prj='ds')
            dist.all_reduce(overflow_gpu, op=dist.ReduceOp.MAX)
            dist.barrier()
        overflow = overflow_gpu[0].item()
        return bool(overflow)

    def check(self, param_groups=None):
        params = []
        has_moe_params = False
        if param_groups is None:
            debuginfo(prj='ds')
            params = self.params
            has_moe_params = self.has_moe_params
        else:
            debuginfo(prj='ds')
            assert param_groups is not None, \
                "self.params and param_groups both cannot be none"

            for group in param_groups:
                for param in group:
                    params.append(param)
                    if is_moe_param(param):
                        has_moe_params = True

        return self.has_overflow(params, has_moe_params=has_moe_params)

    # `params` is a list / generator of torch.Variable
    def has_overflow_serial(self, params):
        debuginfo(prj='ds')
        for i, p in enumerate(params):
            if p.grad is not None and self._has_inf_or_nan(p.grad.data, i):
                return True
        return False

    def has_overflow(self, params, has_moe_params=None):
        debuginfo(prj='ds')
        if has_moe_params is None:
            debuginfo(prj='ds')
            has_moe_params = self.has_moe_params
        overflow = self.has_overflow_serial(params)
        # Since each model parallel GPU carries only part of the model,
        # make sure overflow flag is synced across all the model parallel GPUs
        overflow_gpu = get_accelerator().ByteTensor([overflow])
        # deepspeed.comm.all_reduce(overflow_gpu,
        #                             op=deepspeed.comm.ReduceOp.MAX,
        #                             group=mpu.get_model_parallel_group())
        if has_moe_params:
            debuginfo(prj='ds')
            # All reduce this across expert_parallel_group, so that if an expert
            # overflows, we detect it here
            dist.all_reduce(overflow_gpu, op=dist.ReduceOp.MAX, group=groups._get_max_expert_parallel_group())
        if self.zero_reduce_scatter:
            debuginfo(prj='ds')
            dist.all_reduce(overflow_gpu, op=dist.ReduceOp.MAX, group=dist.get_world_group())
        elif self.mpu is not None:
            debuginfo(prj='ds')
            if self.deepspeed is not None:
                debuginfo(prj='ds')
                using_pipeline = hasattr(self.deepspeed, 'pipeline_enable_backward_allreduce')
                if (using_pipeline and self.deepspeed.pipeline_enable_backward_allreduce is False) or (
                        not using_pipeline and self.deepspeed.enable_backward_allreduce is False):
                    debuginfo(prj='ds')
                    dist.all_reduce(overflow_gpu, op=dist.ReduceOp.MAX, group=self.mpu.get_data_parallel_group())
            dist.all_reduce(overflow_gpu, op=dist.ReduceOp.MAX, group=self.mpu.get_model_parallel_group())
        elif self.deepspeed is not None and self.deepspeed.enable_backward_allreduce is False:
            debuginfo(prj='ds')
            dist.all_reduce(overflow_gpu, op=dist.ReduceOp.MAX, group=dist.get_world_group())

        overflow = overflow_gpu[0].item()
        return bool(overflow)

    # `x` is a torch.Tensor
    @staticmethod
    def _has_inf_or_nan(x, i):
        try:
            debuginfo(prj='ds')
            # if x is half, the .float() incurs an additional deep copy, but it's necessary if
            # Pytorch's .sum() creates a one-element tensor of the same type as x
            # (which is true for some recent version of pytorch).
            cpu_sum = float(x.float().sum())
            # More efficient version that can be used if .sum() returns a Python scalar
            # cpu_sum = float(x.sum())
        except RuntimeError as instance:
            debuginfo(prj='ds')
            # We want to check if inst is actually an overflow exception.
            # RuntimeError could come from a different error.
            # If so, we still want the exception to propagate.
            if "value cannot be converted" not in instance.args[0]:
                raise
            return True
        else:
            debuginfo(prj='ds')
            if cpu_sum == float('inf') or cpu_sum == -float('inf') or cpu_sum != cpu_sum:
                debuginfo(prj='ds')
                return True
            return False


def _handle_overflow(cpu_sum, x, i):
    debuginfo(prj='ds')
    import math
    rank = dist.get_rank()
    if rank == 0:
        t_i = -1
        for v_i, v in enumerate(x.data.contiguous().view(-1)):
            if not math.isfinite(float(v)):
                t_i = v_i
                break
        logger.info(f"rank {rank} detected overflow {cpu_sum} in tensor {i}:{t_i} shape {x.shape}")


def get_global_norm(norm_list):
    debuginfo(prj='ds')
    """ Compute total from a list of norms
    """
    total_norm = 0.0
    for norm in norm_list:
        total_norm += norm**2.0
    # logger.info(f'norm_list = {norm_list} global = {sqrt(total_norm)}')
    return sqrt(total_norm)


def clip_grad_norm_(parameters, max_norm, norm_type=2, mpu=None):
    """Clips gradient norm of an iterable of parameters.

    This has been adapted from Nvidia megatron. We add norm averaging
    to consider MoE params when calculating norm as they will result
    in different norms across different ranks.

    This is adapted from torch.nn.utils.clip_grad.clip_grad_norm_ and
    added functionality to handle model parallel parameters. Note that
    the gradients are modified in place.

    Arguments:
        parameters (Iterable[Tensor] or Tensor): an iterable of Tensors or a
            single Tensor that will have gradients normalized
        max_norm (float or int): max norm of the gradients
        norm_type (float or int): type of the used p-norm. Can be ``'inf'`` for
            infinity norm.

    Returns:
        Total norm of the parameters (viewed as a single vector).
    """
    debuginfo(prj='ds')
    if isinstance(parameters, torch.Tensor):
        parameters = [parameters]
    parameters = list(filter(lambda p: p.grad is not None, parameters))
    max_norm = float(max_norm)
    norm_type = float(norm_type)
    if norm_type == inf:
        debuginfo(prj='ds')
        total_norm = max(p.grad.data.abs().max() for p in parameters)
        total_norm_cuda = get_accelerator().FloatTensor([float(total_norm)])
        # Take max across all GPUs.
        if mpu is not None:
            debuginfo(prj='ds')
            dist.all_reduce(total_norm_cuda, op=dist.ReduceOp.MAX, group=mpu.get_model_parallel_group())
        total_norm = total_norm_cuda[0].item()
    else:
        debuginfo(prj='ds')
        total_norm = 0
        for p in parameters:
            if mpu is not None:
                if (mpu.get_model_parallel_rank() == 0) or is_model_parallel_parameter(p):
                    param_norm = p.grad.data.norm(norm_type)
                    total_norm += param_norm.item()**norm_type
            else:
                param_norm = p.grad.data.float().norm(norm_type)
                total_norm += param_norm.item()**norm_type

        # Sum across all model parallel GPUs.
        total_norm_cuda = get_accelerator().FloatTensor([float(total_norm)])
        if mpu is not None:
            debuginfo(prj='ds')
            dist.all_reduce(total_norm_cuda, op=dist.ReduceOp.SUM, group=mpu.get_model_parallel_group())
        total_norm = total_norm_cuda[0].item()**(1. / norm_type)

    # Need to average total_norm across different GPUs due to the presence of moe params
    pg = groups._get_data_parallel_group()
    scaled_norm = total_norm * 1.0 / float(dist.get_world_size(group=pg))

    scaled_norm_tensor = get_accelerator().FloatTensor([float(scaled_norm)])
    dist.all_reduce(scaled_norm_tensor, group=pg)
    total_norm = scaled_norm_tensor.item()

    clip_coef = max_norm / (total_norm + 1e-6)
    if clip_coef < 1:
        debuginfo(prj='ds')
        for p in parameters:
            p.grad.data.mul_(clip_coef)
    return total_norm


def get_grad_norm(parameters, norm_type=2, mpu=None):
    """Get grad norm of an iterable of parameters.

    This is adapted from torch.nn.utils.clip_grad.clip_grad_norm_ and
    added functionality to handle model parallel parameters. Note that
    the gradients are modified in place. Taken from Nvidia Megatron.

    Arguments:
        parameters (Iterable[Tensor] or Tensor): an iterable of Tensors or a
            single Tensor that will have gradients normalized
        max_norm (float or int): max norm of the gradients
        norm_type (float or int): type of the used p-norm. Can be ``'inf'`` for
            infinity norm.

    Returns:
        Total norm of the parameters (viewed as a single vector).
    """
    if isinstance(parameters, torch.Tensor):
        parameters = [parameters]
    parameters = list(filter(lambda p: p.grad is not None, parameters))

    norm_type = float(norm_type)
    if norm_type == inf:
        debuginfo(prj='ds')
        total_norm = max(p.grad.data.abs().max() for p in parameters)
        total_norm_cuda = get_accelerator().FloatTensor([float(total_norm)])
        # Take max across all GPUs.
        if mpu is not None:
            debuginfo(prj='ds')
            dist.all_reduce(total_norm_cuda, op=dist.ReduceOp.MAX, group=mpu.get_model_parallel_group())
        total_norm = total_norm_cuda[0].item()
    else:
        debuginfo(prj='ds')
        total_norm = 0.
        tensor_mp_rank = bwc_tensor_model_parallel_rank(mpu=mpu)
        for p in parameters:
            # Pipeline parallelism may replicate parameters. Avoid multi-counting.
            if hasattr(p, PIPE_REPLICATED) and p.ds_pipe_replicated:
                continue

            # Filter to avoid over-counting replicated tensors from tensor
            # model parallelism
            if (tensor_mp_rank > 0) and not is_model_parallel_parameter(p):
                continue

            param_norm = p.grad.data.float().norm(norm_type)
            total_norm += param_norm.item()**norm_type

        # Sum across all model parallel GPUs.
        total_norm_cuda = get_accelerator().FloatTensor([float(total_norm)])
        if mpu is not None:
            debuginfo(prj='ds')
            dist.all_reduce(total_norm_cuda, op=dist.ReduceOp.SUM, group=mpu.get_model_parallel_group())
        total_norm = total_norm_cuda[0].item()**(1. / norm_type)

    if total_norm == float('inf') or total_norm == -float('inf') or total_norm != total_norm:
        debuginfo(prj='ds')
        total_norm = -1

    return total_norm


def get_grad_zeros(parameters, mpu=None):
    """Compute the number of grads with zero values.

    This is adapted from get_grad_norm

    Arguments:
        parameters (Iterable[Tensor] or Tensor): an iterable of Tensors or a
            single Tensor that will have gradients normalized

    Returns:
        Total number of params with zero values (viewed as a single vector).
    """
    debuginfo(prj='ds')
    if isinstance(parameters, torch.Tensor):
        debuginfo(prj='ds')
        parameters = [parameters]
    parameters = list(filter(lambda p: p.grad is not None, parameters))

    total_zeros = 0.
    tensor_mp_rank = bwc_tensor_model_parallel_rank(mpu=mpu)
    for p in parameters:
        # Pipeline parallelism may replicate parameters. Avoid multi-counting.
        if hasattr(p, PIPE_REPLICATED) and p.ds_pipe_replicated:
            continue

        # Filter to avoid over-counting replicated tensors from tensor
        # model parallelism
        if (tensor_mp_rank > 0) and not is_model_parallel_parameter(p):
            continue

        count_zeros = p.grad.numel() - torch.count_nonzero(p.grad)
        total_zeros += count_zeros.item()

    # Sum across all model parallel GPUs.
    total_zeros_cuda = get_accelerator().FloatTensor([float(total_zeros)])
    if mpu is not None:
        debuginfo(prj='ds')
        dist.all_reduce(total_zeros_cuda, op=dist.ReduceOp.SUM, group=mpu.get_model_parallel_group())
    total_zeros = total_zeros_cuda[0].item()

    return total_zeros


def get_weight_norm(parameters, norm_type=2, mpu=None):
    """Get norm of an iterable of parameters.

    This is adapted from torch.nn.utils.clip_grad.clip_grad_norm_ and
    added functionality to handle model parallel parameters. Note that
    the gradients are modified in place. Taken from Nvidia Megatron.

    Arguments:
        parameters (Iterable[Tensor] or Tensor): an iterable of Tensors or a
            single Tensor that will have gradients normalized
        max_norm (float or int): max norm of the gradients
        norm_type (float or int): type of the used p-norm. Can be ``'inf'`` for
            infinity norm.

    Returns:
        Total norm of the parameters (viewed as a single vector).
    """
    if isinstance(parameters, torch.Tensor):
        debuginfo(prj='ds')
        parameters = [parameters]

    norm_type = float(norm_type)
    if norm_type == inf:
        debuginfo(prj='ds')
        total_norm = max(p.data.abs().max() for p in parameters)
        total_norm_cuda = get_accelerator().FloatTensor([float(total_norm)])
        # Take max across all GPUs.
        if mpu is not None:
            debuginfo(prj='ds')
            dist.all_reduce(total_norm_cuda, op=dist.ReduceOp.MAX, group=mpu.get_model_parallel_group())
        total_norm = total_norm_cuda[0].item()
    else:
        debuginfo(prj='ds')
        total_norm = 0.
        tensor_mp_rank = bwc_tensor_model_parallel_rank(mpu=mpu)
        for p in parameters:
            # Pipeline parallelism may replicate parameters. Avoid multi-counting.
            if hasattr(p, PIPE_REPLICATED) and p.ds_pipe_replicated:
                continue

            # Filter to avoid over-counting replicated tensors from tensor
            # model parallelism
            if (tensor_mp_rank > 0) and not is_model_parallel_parameter(p):
                continue

            param_norm = p.data.float().norm(norm_type)
            total_norm += param_norm**norm_type

        # Sum across all model parallel GPUs.
        total_norm_cuda = get_accelerator().FloatTensor([float(total_norm)])
        if mpu is not None:
            debuginfo(prj='ds')
            dist.all_reduce(total_norm_cuda, op=dist.ReduceOp.SUM, group=mpu.get_model_parallel_group())
        total_norm = total_norm_cuda[0].item()**(1. / norm_type)

    if total_norm == float('inf') or total_norm == -float('inf') or total_norm != total_norm:
        debuginfo(prj='ds')
        total_norm = -1

    return total_norm


def prefix_sum_inc(weights):
    """ Compute an inclusive prefix sum.

    Example:
        >>> prefix_sum_inc([3,4,5])
        [3, 7, 12]
    """
    debuginfo(prj='ds')
    weights_ = [w for w in weights]
    for x in range(1, len(weights_)):
        weights_[x] += weights_[x - 1]
    return weights_


def partition_uniform(num_items, num_parts):
<<<<<<< HEAD
    debuginfo(prj='ds')
=======
    import numpy
>>>>>>> 388c8483
    parts = [0] * (num_parts + 1)
    # First check for the trivial edge case
    if num_items <= num_parts:
        for p in range(num_parts + 1):
            parts[p] = min(p, num_items)
        return parts

    chunksize = num_items // num_parts
    residual = num_items - (chunksize * num_parts)

    parts = numpy.arange(0, (num_parts + 1) * chunksize, chunksize)

    for i in range(residual):
        parts[i + 1:] += 1
    parts = parts.tolist()

    return parts


def _lprobe(weights, num_parts, bottleneck):
    debuginfo(prj='ds')
    num_items = len(weights)
    total_weight = weights[-1]

    # initialize partitioning
    parts = [0] * (num_parts + 1)
    for p in range(1, num_parts + 1):
        parts[p] = num_items

    bsum = bottleneck  # running sum of target weight for pth partition
    chunksize = num_items // num_parts
    step = chunksize
    for p in range(1, num_parts):
        # Jump to the next bucket
        while (step < num_items) and (weights[step] < bsum):
            step += chunksize

        # Find the end index of partition p
        parts[p] = bisect_left(weights, bsum, lo=step - chunksize, hi=min(step, num_items))
        # Nothing more to partition, return early
        if parts[p] == num_items:
            # See if the current partition is overweight.
            part_size = weights[-1] - weights[parts[p - 1]]
            return parts, part_size < bottleneck

        # Next partition target
        bsum = weights[parts[p] - 1] + bottleneck

    return parts, bsum >= total_weight


def _rb_partition_balanced(weights, num_parts, eps):
    debuginfo(prj='ds')
    total_weight = weights[-1]
    lower = total_weight / num_parts  # best case heaviest partition
    upper = total_weight  # worst case heaviest partition

    # Do a binary search for the best partitioning
    while upper > lower + eps:
        mid = lower + ((upper - lower) / 2)
        parts, success = _lprobe(weights, num_parts, mid)
        if success:
            upper = mid
        else:
            lower = mid + eps
    return upper


def partition_balanced(weights, num_parts, eps=1e-3):
    debuginfo(prj='ds')
    num_items = len(weights)
    # First check for the trivial edge case
    if num_items <= num_parts:
        debuginfo(prj='ds')
        return partition_uniform(num_items, num_parts)

    weights_ = prefix_sum_inc(weights)

    # Find the smallest bottleneck (weight of heaviest partition)
    bottleneck = _rb_partition_balanced(weights_, num_parts, eps=eps)

    # Now compute that partitioning
    parts, success = _lprobe(weights_, num_parts, bottleneck)
    assert success

    return parts


class PartitionedTensor:

    def __init__(self, tensor, group, partition_meta=None):
        debuginfo(prj='ds', info='PartitionedTensor init')
        super().__init__()

        self.group = group
        self.num_parts = dist.get_world_size(group=self.group)
        self.rank = dist.get_rank(group=self.group)

        self.orig_size = list(tensor.size())
        self.orig_device = tensor.device
        self.local_data, self.partition = self._partition_tensor(tensor)

    @classmethod
    def from_meta(cls, meta, local_part, group, device=get_accelerator().device_name()):
        debuginfo(prj='ds')
        assert meta.dtype == torch.long
        dummy = torch.ones(dist.get_world_size(group=group))
        part_obj = cls(tensor=dummy, group=group)

        meta = meta.tolist()

        # [N, list0, ..., listN-1]
        part_obj.orig_size = meta[1:(1 + meta[0])]
        meta = meta[1 + meta[0]:]

        part_obj.orig_device = device
        part_obj.local_data = local_part.detach()

        part_obj.group = group

        # Partition is encoded like the rowptr of a CSR matrix:
        # [num_parts, rank, 0, part_1, ..., part_num_parts]
        # TODO: support shuffle between different partition granularities
        assert part_obj.num_parts == meta[0]
        assert part_obj.rank == meta[1]
        part_obj.partition = meta[2:]  # length num_parts+1

        return part_obj

    def _partition_tensor(self, tensor):
        debuginfo(prj='ds')
        partition = partition_uniform(num_items=tensor.numel(), num_parts=self.num_parts)
        start = partition[self.rank]
        length = partition[self.rank + 1] - start
        tensor_part = tensor.detach().contiguous().view(-1).narrow(0, start=start, length=length).clone()

        return tensor_part, partition

    def full(self, device=None):
        debuginfo(prj='ds')
        if device is None:
            device = self.orig_device

        # Allocate the full tensor as a flat buffer.
        full_numel = prod(self.full_size())
        flat_tensor = torch.zeros([full_numel], dtype=self.local_data.dtype, device=device)

        # Prepare all-gather buffer
        partition_tensors = []
        for part_id in range(self.num_parts):
            part_size = self.partition[part_id + 1] - self.partition[part_id]
            buf = flat_tensor.narrow(0, start=self.partition[part_id], length=part_size)
            if part_id == self.rank:
                buf.copy_(self.local_data)
            partition_tensors.append(buf)

        # Collect the full tensor
        dist.all_gather(partition_tensors, partition_tensors[self.rank], group=self.group)

        for i in range(len(partition_tensors)):
            partition_tensors[i].data = torch.zeros(1)
            partition_tensors[i] = None

        return flat_tensor.view(self.full_size()).clone().detach()

    def to_meta(self):
        debuginfo(prj='ds')
        """Returns a torch.LongTensor that encodes partitioning information.

        Can be used along with ``data()`` to serialize a ``PartitionedTensor`` for
        communication.

        Returns:
            torch.LongTensor: a tensor encoding the meta-information for the partitioning
        """
        meta = []
        meta.append(len(self.orig_size))
        meta += list(self.orig_size)
        meta.append(self.num_parts)
        meta.append(self.rank)
        meta += self.partition
        return torch.LongTensor(data=meta).to(self.orig_device)

    def data(self):
        return self.local_data

    def local_size(self):
        return self.local_data.size()

    def full_size(self):
        return self.orig_size


mem_alloced = 0
mem_cached = 0


def memory_status(msg, print_rank=-1, reset_max=False):
    debuginfo(prj='ds')
    global mem_alloced, mem_cached

    rank = dist.get_rank()
    if print_rank != -1 and rank != print_rank:
        return

    get_accelerator().synchronize()

    if reset_max:
        debuginfo(prj='ds')
        get_accelerator().reset_max_memory_cached()
        get_accelerator().reset_max_memory_allocated()

    new_alloced = get_accelerator().memory_allocated()
    new_cached = get_accelerator().memory_cached()

    delta_alloced = new_alloced - mem_alloced
    delta_cached = new_cached - mem_cached

    mem_cached = new_cached
    mem_alloced = new_alloced

    max_alloced = get_accelerator().max_memory_allocated()
    max_cached = get_accelerator().max_memory_cached()

    # convert to GB for printing
    new_alloced /= 1024**3
    new_cached /= 1024**3
    delta_alloced /= 1024**3
    delta_cached /= 1024**3
    max_alloced /= 1024**3
    max_cached /= 1024**3

    print(
        f'RANK={rank} MEMSTATS', msg, f'device={get_accelerator().current_device_name()} '
        f'current alloc={new_alloced:0.4f}GB (delta={delta_alloced:0.4f}GB max={max_alloced:0.4f}GB) '
        f'current cache={new_cached:0.4f}GB (delta={delta_cached:0.4f}GB max={max_cached:0.4f}GB)')


def get_ma_status():
    if dist.is_initialized() and not dist.get_rank() == 0:
        return 0
    return get_accelerator().memory_allocated()


def empty_cache():
    get_accelerator().empty_cache()
    get_accelerator().reset_peak_memory_stats()


def see_memory_usage(message, force=False):
    debuginfo(prj='ds')
    if not force:
        return
    if dist.is_initialized() and not dist.get_rank() == 0:
        return

    # python doesn't do real-time garbage collection so do it explicitly to get the correct RAM reports
    gc.collect()

    # Print message except when distributed but not rank 0
    logger.info(message)
    logger.info(f"MA {round(get_accelerator().memory_allocated() / (1024 * 1024 * 1024),2 )} GB \
        Max_MA {round(get_accelerator().max_memory_allocated() / (1024 * 1024 * 1024),2)} GB \
        CA {round(torch_memory_reserved() / (1024 * 1024 * 1024),2)} GB \
        Max_CA {round(torch_max_memory_reserved() / (1024 * 1024 * 1024))} GB ")

    vm_stats = psutil.virtual_memory()
    used_GB = round(((vm_stats.total - vm_stats.available) / (1024**3)), 2)
    logger.info(f'CPU Virtual Memory:  used = {used_GB} GB, percent = {vm_stats.percent}%')

    # get the peak memory to report correct data, so reset the counter for the next call
    get_accelerator().reset_peak_memory_stats()


def call_to_str(base, *args, **kwargs):
    debuginfo(prj='ds')
    """Construct a string representation of a call.

    Args:
        base (str): name of the call
        args (tuple, optional): args to ``base``
        kwargs (dict, optional): kwargs supplied to ``base``

    Returns:
        str: A string representation of base(*args, **kwargs)
    """
    name = f'{base}('
    if args:
        name += ', '.join(repr(arg) for arg in args)
        if kwargs:
            name += ', '
    if kwargs:
        name += ', '.join(f'{key}={repr(arg)}' for key, arg in kwargs.items())
    name += ')'
    return name


def get_only_unique_item(items):
    debuginfo(prj='ds')
    item_set = set(items)
    if len(item_set) != 1:
        raise RuntimeError(f"expected there to be only one unique element in {items}")
    unique_item, = item_set

    return unique_item


def clip_gradients(parameters, max_norm=1.0, global_grad_norm=None, mpu=None, eps=1e-6):
    """Clip the gradient of a list of parameters.
    Args:
        parameters: List of parameters whose .grad will be clipped.
        global_grad_norm (float, optional): Precomputed gradient norm. Defaults to None.
        mpu (optional): model parallelism unit. Defaults to None.
        eps (float, optional): epsilon value added to grad norm. Defaults to 1e-6
    Returns:
        float: the global gradient norm
    """
    debuginfo(prj='ds')
    if global_grad_norm is None:
        debuginfo(prj='ds')
        global_grad_norm = get_grad_norm(parameters, mpu=mpu)
    clip_coef = max_norm / (global_grad_norm + eps)
    if clip_coef < 1:
        debuginfo(prj='ds')
        for p in parameters:
            p.grad.detach().mul_(clip_coef)
    return global_grad_norm


def get_global_norm_of_tensors(input_tensors, norm_type=2, mpu=None):
    """Get norm of an iterable of tensors.

    This is adapted from torch.nn.utils.clip_grad.clip_grad_norm_ and
    added functionality to handle model parallel parameters. Taken from Nvidia Megatron.

    Arguments:
        input_tensors (Iterable[Tensor]): an iterable of Tensors will have norm computed
        norm_type (float or int): type of the used p-norm. Can be ``'inf'`` for
            infinity norm.

    Returns:
        Total norm of the tensors (viewed as a single vector).
    """


    assert isinstance(input_tensors, Iterable), f'expected Iterable type not {type(input_tensors)}'
    assert all([torch.is_tensor(t) for t in input_tensors]), f'expected list of only tensors'

    norm_type = float(norm_type)
    if norm_type == inf:
        debuginfo(prj='ds')
        total_norm = max(t.data.abs().max() for t in input_tensors)
        total_norm_cuda = get_accelerator().FloatTensor([float(total_norm)])
        if mpu is not None:
            debuginfo(prj='ds')
            dist.all_reduce(total_norm_cuda, op=dist.ReduceOp.MAX, group=mpu.get_model_parallel_group())
            total_norm = total_norm_cuda[0].item()
    else:
        debuginfo(prj='ds')
        total_norm = sum([t.data.float().norm(norm_type).item()**norm_type for t in input_tensors])
        total_norm_cuda = get_accelerator().FloatTensor([float(total_norm)])
        if mpu is not None:
            debuginfo(prj='ds')
            dist.all_reduce(total_norm_cuda, op=dist.ReduceOp.SUM, group=mpu.get_model_parallel_group())
        total_norm = total_norm_cuda[0].item()**(1. / norm_type)

    if total_norm == float('inf') or total_norm == -float('inf') or total_norm != total_norm:
        debuginfo(prj='ds')
        total_norm = -1

    return total_norm


def clip_tensors_by_global_norm(input_tensors, max_norm=1.0, global_norm=None, mpu=None, eps=1e-6):
    """Clip list of tensors by global norm.
    Args:
        input_tensors: List of tensors to be clipped
        global_norm (float, optional): Precomputed norm. Defaults to None.
        mpu (optional): model parallelism unit. Defaults to None.
        eps (float, optional): epsilon value added to grad norm. Defaults to 1e-6
    Returns:
        float: the global norm
    """
    debuginfo(prj='ds')
    if global_norm is None:
        debuginfo(prj='ds')
        global_norm = get_global_norm_of_tensors(input_tensors, mpu=mpu)

    clip_coef = max_norm / (global_norm + eps)

    if clip_coef < 1:
        debuginfo(prj='ds')
        for t in input_tensors:
            t.detach().mul_(clip_coef)

    return global_norm


def align_dense_tensors(tensor_list, alignment):
    num_elements = sum(t.numel() for t in tensor_list)
    remaining = num_elements % alignment

    if remaining:
        debuginfo(prj='ds')
        elements_to_add = alignment - remaining
        pad_tensor = torch.zeros(elements_to_add, device=tensor_list[0].device, dtype=tensor_list[0].dtype)
        padded_tensor_list = tensor_list + [pad_tensor]
    else:
        debuginfo(prj='ds')
        padded_tensor_list = tensor_list

    return padded_tensor_list


def all_gather_dp_groups(partitioned_param_groups, dp_process_group, start_alignment_factor, allgather_bucket_size):
    debuginfo(prj='ds')
    for group_id, partitioned_params in enumerate(partitioned_param_groups):
        # Sequential AllGather Best of both worlds
        partition_id = dist.get_rank(group=dp_process_group[group_id])
        dp_world_size = dist.get_world_size(group=dp_process_group[group_id])

        if dp_world_size == 1:
            # no groups share optimizer states
            # pipeline parallel with bf16 will default call this even if dp size = 1.
            continue
        num_shards = max(1, partitioned_params[partition_id].numel() * dp_world_size // allgather_bucket_size)

        shard_size = partitioned_params[partition_id].numel() // num_shards

        # Enforce nccl/rccl alignment of start location of each shard
        shard_size = shard_size - (shard_size % start_alignment_factor)

        num_elements = shard_size

        assert shard_size * num_shards <= partitioned_params[partition_id].numel()

        for shard_id in range(num_shards):

            if shard_id == (num_shards - 1):
                num_elements = partitioned_params[partition_id].numel() - shard_id * shard_size

            shard_list = []
            for dp_id in range(dp_world_size):
                curr_shard = partitioned_params[dp_id].narrow(0, shard_id * shard_size, num_elements).detach()
                shard_list.append(curr_shard)

            dist.all_gather(shard_list, shard_list[partition_id], dp_process_group[group_id])


class TLinear(torch.nn.Linear):

    def __init__(self, orig_layer, name=""):
        debuginfo(prj='ds')
        self.name = name
        super().__init__(orig_layer.weight.shape[1], orig_layer.weight.shape[0], bias=(orig_layer.bias is not None))
        self.weight.data = transpose(orig_layer.weight.data)
        self.bias = orig_layer.bias
        self._fwd_func = self._fwd_bias_add if self.bias is not None else self._fwd

    def _fwd(self, input):
        debuginfo(prj='ds')
        return F.linear(input, self.weight)

    def _fwd_bias_add(self, input):
        debuginfo(prj='ds')
        return F.linear(input, self.weight, bias=self.bias)

    def forward(self, input):
        debuginfo(prj='ds')
        return self._fwd_func(input)


def get_inactive_params(param_list):
    debuginfo(prj='ds')
    from deepspeed.runtime.zero.partition_parameters import ZeroParamStatus
    return [param for param in param_list if (hasattr(param, 'ds_id') and \
                            param.ds_status == ZeroParamStatus.NOT_AVAILABLE)]


def required_torch_version(min_version=None, max_version=None):
    assert min_version or max_version, "Must provide a min_version or max_version argument"

    torch_version = pkg_version.parse(torch.__version__)

    if min_version and pkg_version.parse(str(min_version)) > torch_version:
        return False

    if max_version and pkg_version.parse(str(max_version)) < torch_version:
        return False

    return True<|MERGE_RESOLUTION|>--- conflicted
+++ resolved
@@ -613,11 +613,8 @@
 
 
 def partition_uniform(num_items, num_parts):
-<<<<<<< HEAD
-    debuginfo(prj='ds')
-=======
+    debuginfo(prj='ds')
     import numpy
->>>>>>> 388c8483
     parts = [0] * (num_parts + 1)
     # First check for the trivial edge case
     if num_items <= num_parts:
