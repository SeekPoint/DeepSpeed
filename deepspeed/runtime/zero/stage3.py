--- conflicted
+++ resolved
@@ -16,11 +16,7 @@
 
 from deepspeed.utils.logging import logger
 from deepspeed.runtime.fp16.loss_scaler import LossScaler, DynamicLossScaler
-<<<<<<< HEAD
-from deepspeed.runtime.utils import get_global_norm, see_memory_usage, is_model_parallel_parameter
-=======
 from deepspeed.runtime.utils import get_global_norm, see_memory_usage, is_model_parallel_parameter, DummyOptim
->>>>>>> 9aa288d7
 from deepspeed.runtime.zero.partition_parameters import *
 from deepspeed.runtime.zero.partition_parameters import _init_external_params
 from deepspeed.runtime.zero.constants import ZERO_OPTIMIZATION_WEIGHTS
@@ -630,11 +626,7 @@
                  sub_group_size=1000000000000,
                  mpu=None,
                  clip_grad=0.0,
-<<<<<<< HEAD
-                 allreduce_always_fp32=False,
-=======
                  communication_data_type=torch.float16,
->>>>>>> 9aa288d7
                  postscale_gradients=True,
                  gradient_predivide_factor=1.0,
                  gradient_accumulation_steps=1,
@@ -745,22 +737,14 @@
 
         self.overflow = False
         self.clip_grad = clip_grad
-<<<<<<< HEAD
-        self.allreduce_always_fp32 = allreduce_always_fp32
-=======
         self.communication_data_type = communication_data_type
->>>>>>> 9aa288d7
         self.gradient_predivide_factor = gradient_predivide_factor
         self.postscale_gradients = postscale_gradients
         self.gradient_accumulation_steps = gradient_accumulation_steps
         self.micro_step_id = INITIAL_MICRO_STEP_ID
 
         if self.reduce_scatter:
-<<<<<<< HEAD
-            assert not self.allreduce_always_fp32, "allreduce_always_fp32 is not yet supported with ZeRO-2 with reduce scatter enabled"
-=======
             assert self.communication_data_type in (torch.float16, torch.bfloat16), f"ZeRO-3 supports only float16 or bfloat16 communication_data_type with reduce scatter enabled. Got: '{self.communication_data_type}'"
->>>>>>> 9aa288d7
             assert self.gradient_predivide_factor == 1.0, "gradient_predivide_factor != 1.0 is not yet supported with ZeRO-2 with reduce scatter enabled"
             assert self.postscale_gradients, "pre-scale gradients is not yet supported with ZeRO-2 with reduce scatter enabled"
 
@@ -808,29 +792,18 @@
             self._configure_tensor_swapping(offload_optimizer_config, aio_config)
 
         see_memory_usage("Before creating fp32 partitions", force=False)
-<<<<<<< HEAD
-        self._create_fp32_partitions()
-=======
         if not isinstance(self.optimizer, DummyOptim):
             self._create_fp32_partitions()
->>>>>>> 9aa288d7
         see_memory_usage("After creating fp32 partitions", force=False)
         dist.barrier()
 
         # To support pipelined optimizer swapping
-<<<<<<< HEAD
-        self._create_next_swappable_fp32_groups()
-
-        see_memory_usage("Before initializing optimizer states", force=False)
-        self.initialize_optimizer_states()
-=======
         if not isinstance(init_optimizer, DummyOptim):
             self._create_next_swappable_fp32_groups()
 
         see_memory_usage("Before initializing optimizer states", force=False)
         if not isinstance(init_optimizer, DummyOptim):
             self.initialize_optimizer_states()
->>>>>>> 9aa288d7
         see_memory_usage("After initializing optimizer states", force=False)
         dist.barrier()
 
@@ -950,12 +923,8 @@
 
         ###################### offload param setup ##################################
         if offload_param_config is not None:
-<<<<<<< HEAD
-            assert self.offload_optimizer, "parameter offload is only available with optimizer state offload"
-=======
             if not isinstance(self.optimizer, DummyOptim):
                 assert self.offload_optimizer, "parameter offload is only available with optimizer state offload"
->>>>>>> 9aa288d7
             self.offload_param = True
             self.offload_param_pin_memory = offload_param_config[
                 OFFLOAD_PARAM_PIN_MEMORY]
@@ -2018,13 +1987,8 @@
 
         tensor_to_allreduce = tensor
 
-<<<<<<< HEAD
-        if self.allreduce_always_fp32:
-            tensor_to_allreduce = tensor.float()
-=======
         if self.communication_data_type != tensor.dtype:
             tensor_to_allreduce = tensor.to(self.communication_data_type)
->>>>>>> 9aa288d7
 
         if self.postscale_gradients:
             if self.gradient_predivide_factor != 1.0:
@@ -2038,11 +2002,7 @@
             tensor_to_allreduce.div_(dp_world_size)
             dist.all_reduce(tensor_to_allreduce, group=self.dp_process_group)
 
-<<<<<<< HEAD
-        if self.allreduce_always_fp32 and tensor is not tensor_to_allreduce:
-=======
         if self.communication_data_type != tensor.dtype and tensor is not tensor_to_allreduce:
->>>>>>> 9aa288d7
             tensor.copy_(tensor_to_allreduce)
 
         return tensor
@@ -2367,32 +2327,21 @@
 
     ######################Reduction Related Methods##############################
 
-<<<<<<< HEAD
-    def allreduce_bucket(self, bucket, allreduce_always_fp32=False, rank=None, log=None):
-=======
     def allreduce_bucket(self,
                          bucket,
                          communication_data_type=torch.float16,
                          rank=None,
                          log=None):
->>>>>>> 9aa288d7
         rank = None
         tensor = self.flatten(bucket)
 
         tensor_to_allreduce = tensor
 
         if pg_correctness_test:
-<<<<<<< HEAD
-            allreduce_always_fp32 = True
-
-        if allreduce_always_fp32:
-            tensor_to_allreduce = tensor.float()
-=======
             communication_data_type = torch.float32
 
         if communication_data_type != tensor.dtype:
             tensor_to_allreduce = tensor.to(communication_data_type)
->>>>>>> 9aa288d7
 
         tensor_to_allreduce.div_(dist.get_world_size(group=self.dp_process_group))
 
@@ -2403,11 +2352,7 @@
             global_rank = _get_global_rank(self.dp_process_group, rank)
             dist.reduce(tensor_to_allreduce, global_rank, group=self.dp_process_group)
 
-<<<<<<< HEAD
-        if allreduce_always_fp32 and tensor is not tensor_to_allreduce:
-=======
         if communication_data_type != tensor.dtype and tensor is not tensor_to_allreduce:
->>>>>>> 9aa288d7
             if rank is None or rank == dist.get_rank(group=self.dp_process_group):
                 tensor.copy_(tensor_to_allreduce)
 
