--- conflicted
+++ resolved
@@ -35,15 +35,13 @@
 # with gradient partitioning and without
 pg_correctness_test = False
 
-<<<<<<< HEAD
+
 from pydebug import debuginfo
-=======
+
 OPTIMIZER_ALLGATHER_TIMER = 'optimizer_allgather'
 OPTIMIZER_GRADIENTS_TIMER = 'optimizer_gradients'
 OPTIMIZER_STEP_TIMER = 'optimizer_step'
 OPTIMIZER_TIMERS = [OPTIMIZER_ALLGATHER_TIMER, OPTIMIZER_GRADIENTS_TIMER, OPTIMIZER_STEP_TIMER]
-
->>>>>>> 388c8483
 
 def input(msg):
     return
@@ -924,12 +922,8 @@
 
     ############### Independent Partition Gradient ########################
     def reduce_independent_p_g_buckets_and_remove_grads(self, param, i):
-<<<<<<< HEAD
-        debuginfo(prj='ds')
-=======
-
+        debuginfo(prj='ds')
         grad_reduc = self.get_gradient_for_reduction(param)
->>>>>>> 388c8483
         if self.elements_in_ipg_bucket + param.numel() > self.reduce_bucket_size:
             debuginfo(prj='ds')
             self.report_ipg_memory_usage("In ipg_remove_grads before reduce_ipg_grads", param.numel())
@@ -1137,14 +1131,9 @@
             current_offset += num_elements
 
     def update_overflow_tracker_for_param_grad(self, param):
-<<<<<<< HEAD
-        debuginfo(prj='ds')
-        if param.grad is not None and self._has_inf_or_nan(param.grad.data):
-            debuginfo(prj='ds')
-=======
+        debuginfo(prj='ds')
         grad_accum = self.get_param_gradient_attribute(param)
         if grad_accum is not None and self._has_inf_or_nan(grad_accum.data):
->>>>>>> 388c8483
             self.local_overflow = True
 
     def _get_offload_gradient_dict(self):
@@ -1170,13 +1159,10 @@
         #buffer for storing gradients for this parameter in CPU
         def buffer_to_accumulate_to_in_cpu():
             if not self.fp16_master_weights_and_gradients:
-<<<<<<< HEAD
                 debuginfo(prj='ds')
-                return get_accelerator().pin_memory(torch.zeros(param.numel(), dtype=param.dtype, device=self.device))
-=======
                 buffer = torch.zeros(param.numel(), dtype=param.dtype, device=self.device)
                 return get_accelerator().pin_memory(buffer) if self.cpu_offload_pin_memory else buffer
->>>>>>> 388c8483
+
             else:
                 debuginfo(prj='ds')
                 return self.single_partition_of_fp32_groups[i].grad.view(-1).narrow(0, dest_offset, num_elements)
@@ -1200,19 +1186,11 @@
         def copy_gradients_to_cpu():
             grad_accum = self.get_param_gradient_attribute(param)
             if not self.fp16_master_weights_and_gradients:
-<<<<<<< HEAD
                 debuginfo(prj='ds')
-                self.accumulated_grads_in_cpu[param_id].data.copy_(param.grad.data.view(-1), non_blocking=True)
-            else:
-                debuginfo(prj='ds')
-                self.accumulated_grads_in_cpu[param_id].data.copy_(param.grad.data.view(-1).narrow(
-=======
                 self.accumulated_grads_in_cpu[param_id].data.copy_(grad_accum.data.view(-1), non_blocking=True)
             else:
                 self.accumulated_grads_in_cpu[param_id].data.copy_(grad_accum.data.view(-1).narrow(
->>>>>>> 388c8483
-                    0, source_offset, num_elements),
-                                                                   non_blocking=True)
+                    0, source_offset, num_elements),non_blocking=True)
 
         if param_id not in self.accumulated_grads_in_cpu:
             debuginfo(prj='ds')
@@ -1788,35 +1766,6 @@
         self.norm_for_param_grads = {}
         self.local_overflow = False
 
-<<<<<<< HEAD
-    def log_timers(self, timer_names):
-        debuginfo(prj='ds')
-        if self.timers is None:
-            debuginfo(prj='ds')
-            return
-
-        self.timers.log(names=list(timer_names))
-
-    def start_timers(self, timer_names):
-        debuginfo(prj='ds')
-        if self.timers is None:
-            debuginfo(prj='ds')
-            return
-
-        for name in timer_names:
-            self.timers(name).start()
-
-    def stop_timers(self, timer_names):
-        debuginfo(prj='ds')
-        if self.timers is None:
-            debuginfo(prj='ds')
-            return
-
-        for name in timer_names:
-            self.timers(name).stop()
-
-=======
->>>>>>> 388c8483
     def set_lr(self, lr):
         debuginfo(prj='ds')
         """Set the learning rate."""
