# Copyright (c) Microsoft Corporation.
# SPDX-License-Identifier: Apache-2.0

# DeepSpeed Team

import math
import os
import types
from typing import Callable, Iterable
from enum import Enum
import functools
import itertools
from typing import List
import logging
import torch
from torch import Tensor
from deepspeed import comm as dist
from torch.nn import Module
from torch.nn import Parameter

from .linear import zero3_linear_wrap

from deepspeed.utils import groups
import deepspeed
from ..utils import get_only_unique_item, see_memory_usage
from deepspeed.runtime.zero.config import DeepSpeedZeroConfig
from deepspeed.runtime.zero.utils import assert_ints_same_as_other_ranks
from deepspeed.runtime.zero.offload_config import OffloadDeviceEnum
from deepspeed.runtime.config_utils import get_config_default
from deepspeed.utils import instrument_w_nvtx, logger
from deepspeed.comm.comm import init_distributed
from deepspeed.utils.debug import (debug_param2name_id_shape, debug_param2name_id_shape_device, debug_module2name,
                                   debug_param2name_id, debug_param2name_id_shape_status)
from deepspeed.accelerator import get_accelerator
from ..swap_tensor.partitioned_param_swapper import AsyncPartitionedParameterSwapper, PartitionedParamStatus
from deepspeed.inference.quantization.utils import _quantize_param, WEIGHT_QUANTIZATION_LAYERS, wrap_quantized_functional, wrap_load_from_state_dict

partitioned_param_data_shape = [0]
zero_init_context = 0
top_level_context = None

from pydebug import debuginfo

class NoGatherHandle:

    def __init__(self, param: Parameter) -> None:
        debuginfo(prj='ds', info='NoGatherHandle init')
        if param.ds_status != ZeroParamStatus.INFLIGHT:
            raise RuntimeError(f"expected param {param.ds_summary()} to be available")

        if hasattr(param.ds_tensor, "ds_quant_scale"):
            param.data = Init.quantizer_module.dequantize(param.ds_tensor.data, param.ds_tensor.ds_quant_scale).to(
                device=get_accelerator().current_device_name(), non_blocking=True).view(param.ds_shape)
        else:
            param.data = param.ds_tensor.data.to(device=get_accelerator().current_device_name(),
                                                 non_blocking=True).view(param.ds_shape)
        self.__param = param

    def wait(self) -> None:
        debuginfo(prj='ds')
        get_accelerator().current_stream().synchronize()
        self.__param.ds_status = ZeroParamStatus.AVAILABLE


class NoGatherCoalescedHandle:

    def __init__(self, params: List[Parameter]) -> None:
        debuginfo(prj='ds')
        self.__params = params
        self.__complete = False

        for param in self.__params:
            if param.ds_status != ZeroParamStatus.INFLIGHT:
                raise RuntimeError(f"expected param {param.ds_summary()} to not be available")
            if hasattr(param.ds_tensor, "ds_quant_scale"):
                param.data = Init.quantizer_module.dequantize(param.ds_tensor.data, param.ds_tensor.ds_quant_scale).to(
                    device=get_accelerator().current_device_name(), non_blocking=True).view(param.ds_shape)
            else:
                param.data = param.ds_tensor.data.to(device=get_accelerator().current_device_name(),
                                                     non_blocking=True).view(param.ds_shape)

    @instrument_w_nvtx
    def wait(self) -> None:
        debuginfo(prj='ds')
        if self.__complete:
            return

        get_accelerator().current_stream().synchronize()
        for param in self.__params:
            assert param.ds_status == ZeroParamStatus.INFLIGHT, f"expected param {param.ds_summary()} to be inflight"
            param.ds_status = ZeroParamStatus.AVAILABLE

        self.__complete = True


def _dist_allgather_fn(input_tensor: Tensor, output_tensor: Tensor, group=None):
    debuginfo(prj='ds')
    return instrument_w_nvtx(dist.allgather_fn)(output_tensor, input_tensor, group=group, async_op=True)


def print_rank_0(message, debug=False, force=False):
    debuginfo(prj='ds')
    rank = dist.get_rank()
    if rank == 0 and (debug or force):
        print(message)
    # other variations
    # - print for all ranks w/o interleaving
    # printflock(f"[{rank}] {message}")
    # - print to log file per rank
    # log_rank_file(rank, message)


def debug_rank0(msg: str) -> None:
    debuginfo(prj='ds')
    if dist.get_rank() == 0:
        logger.debug(msg)


def is_zero_param(parameter):
    debuginfo(prj='ds')
    if not torch.is_tensor(parameter):
        debuginfo(prj='ds')
        return False
    return hasattr(parameter, 'ds_id')


def _init_external_params(module):
    debuginfo(prj='ds')
    if not hasattr(module, '_external_params'):
        module._external_params = {}

        def external_parameters(self):
            debuginfo(prj='ds')
            return self._external_params.items()

        def all_parameters(self):
            debuginfo(prj='ds')
            return itertools.chain(self.named_parameters(self, recurse=False), external_parameters(self))

        module.ds_external_parameters = types.MethodType(external_parameters, module)
        module.all_parameters = types.MethodType(all_parameters, module)


def register_external_parameter(module, parameter):
    """Instruct DeepSpeed to coordinate ``parameter``'s collection and partitioning in
    the forward and backward passes of ``module``.

    This is used when a parameter is accessed outside of its owning module's
    ``forward()``. DeepSpeed must know to collect it from its partitioned
    state and when to release the memory.

    .. note::
        This is only applicable to training with ZeRO stage 3.

    Args:
        module (``torch.nn.Module``): The module that requires ``parameter`` in its forward pass.
        parameter (``torch.nn.Parameter``): The parameter to register.

    Raises:
        RuntimeError: If ``parameter`` is not of type ``torch.nn.Parameter``.


    Examples
    ========

    #. Register a weight that is used in another module's forward pass (line 6).
       Parameter ``layer1.weight`` is used by ``layer2`` (line 11).

        .. code-block:: python
            :linenos:
            :emphasize-lines: 6,11

            class ModuleZ3(torch.nn.Module):
                def __init__(self, *args):
                    super().__init__(self, *args)
                    self.layer1 = SomeLayer()
                    self.layer2 = OtherLayer()
                    deepspeed.zero.register_external_parameter(self, self.layer1.weight)

                def forward(self, input):
                    x = self.layer1(input)
                    # self.layer1.weight is required by self.layer2.forward
                    y = self.layer2(x, self.layer1.weight)
                    return y
    """
    debuginfo(prj='ds')
    if not isinstance(parameter, torch.nn.Parameter):
        raise RuntimeError('Parameter is not a torch.nn.Parameter')

    if not hasattr(module, '_external_params'):
        debuginfo(prj='ds')
        _init_external_params(module)

    key = id(parameter)
    module._external_params[key] = parameter


def unregister_external_parameter(module, parameter):
    """Reverses the effects of :meth:`register_external_parameter`.

    Args:
        module (``torch.nn.Module``): The module to affect.
        parameter (``torch.nn.Parameter``): The parameter to unregister.

    Raises:
        RuntimeError: If ``parameter`` is not of type ``torch.nn.Parameter``.
        RuntimeError: If ``parameter`` is not a registered external parameter of ``module``.
    """
    debuginfo(prj='ds')
    if not isinstance(parameter, torch.nn.Parameter):
        raise RuntimeError('Parameter is not a torch.nn.Parameter')

    if not hasattr(module, '_external_params') or id(parameter) not in module._external_params:
        raise RuntimeError('Parameter is not a registered external parameter of module.')

    key = id(parameter)
    del module._external_params[key]


class ZeroParamType(Enum):

    # same as regular pytorch parameters
    NORMAL = 1

    # parameters are partitioned across data parallel process
    PARTITIONED = 2

    # the parameter is held with a unique process rank
    # and is not available on all other process
    REMOTE = 3


class ZeroParamStatus(Enum):
    # parameters are fully present and ready for use on all processes
    AVAILABLE = 1

    # parameters are either partitioned or remote in some or all process
    NOT_AVAILABLE = 2

    # parameters are being gathered.
    INFLIGHT = 3


_orig_torch_tensor = torch.tensor
_orig_torch_empty = torch.empty
_orig_torch_zeros = torch.zeros
_orig_torch_ones = torch.ones
_orig_torch_full = torch.full
_orig_torch_arange = torch.arange
_orig_torch_eye = torch.eye
_orig_torch_randn = torch.randn


def zero_wrapper_for_fp_tensor_constructor(fn: Callable, target_fp_dtype: torch.dtype) -> Callable:
    debuginfo(prj='ds')

    def wrapped_fn(*args, **kwargs) -> Tensor:
        debuginfo(prj='ds')
        if kwargs.get("device", None) is None:
            debuginfo(prj='ds')
            kwargs['device'] = torch.device(get_accelerator().device_name(os.environ["LOCAL_RANK"]))
        tensor: Tensor = fn(*args, **kwargs)
        if tensor.is_floating_point():
<<<<<<< HEAD
            debuginfo(prj='ds')
            tensor = tensor.to(target_fp_dtype)
=======
            tensor.data = tensor.data.to(target_fp_dtype)
>>>>>>> 388c8483

        return tensor

    return wrapped_fn


def get_new_tensor_fn_for_dtype(dtype: torch.dtype) -> Callable:

<<<<<<< HEAD
    def new_tensor(cls, *args) -> Tensor:
        debuginfo(prj='ds')
=======
    def new_tensor(cls, *args, **kwargs) -> Tensor:
>>>>>>> 388c8483
        device = torch.device(get_accelerator().device_name(os.environ["LOCAL_RANK"]))
        if not args:
            args = (0, )
        tensor = _orig_torch_empty(0, device=device).new_empty(*args, **kwargs)
        if tensor.is_floating_point():
            debuginfo(prj='ds')
            tensor = tensor.to(dtype)

        return tensor

    return new_tensor


# https://stackoverflow.com/a/63851681/9201239
def get_all_subclasses(cls):
    debuginfo(prj='ds')
    subclass_list = []

    def recurse(cl):
        debuginfo(prj='ds')
        for subclass in cl.__subclasses__():
            subclass_list.append(subclass)
            recurse(subclass)

    recurse(cls)

    return set(subclass_list)


@instrument_w_nvtx
def free_param(param: Parameter) -> None:
    debuginfo(prj='ds')
    """Free underlying storage of a parameter."""
    assert not param.ds_active_sub_modules, param.ds_summary()
    if get_accelerator().on_accelerator(param.data):
        # need to make sure that we don't free the parameter while it is still
        # being used for computation
        if not get_accelerator().is_synchronized_device():
            param.data.record_stream(get_accelerator().current_stream())
    # param.data doesn't store anything meaningful in partitioned state
    param.data = torch.empty(0, dtype=param.dtype, device=param.device)
    param.ds_status = ZeroParamStatus.NOT_AVAILABLE


reuse_buffers = False
temp_contiguous_tensor = None
empty_buffers = {}


# Inserts _post_init_method at the end of init method
# for all sub classes of torch.nn.Module
class InsertPostInitMethodToModuleSubClasses(object):
    num_module_parameters = 0
    num_module_elements = 0

    def __init__(self, enabled=True, mem_efficient_linear=True, ds_config=None, dtype=None):
        debuginfo(prj='ds')
        self.mem_efficient_linear = mem_efficient_linear
        self.enabled = enabled
        self._set_dtype(ds_config, dtype)
        assert self.dtype in [
            torch.half, torch.bfloat16, torch.float
        ], f"Invalid data type {self.dtype}, allowed values are [torch.half, torch.bfloat16, torch.float]"
        self.wrapped_cls = set()

        self.quantized_initialization = None
        if ds_config is not None and ds_config.weight_quantization_config and ds_config.weight_quantization_config.quantized_initialization:
            self.quantized_initialization = ds_config.weight_quantization_config.quantized_initialization

    def __enter__(self):
        debuginfo(prj='ds')
        if not self.enabled:
            debuginfo(prj='ds')
            return

        global zero_init_context
        if zero_init_context == 0:
            debuginfo(prj='ds')
            self.patch_init_and_builtins()
            global top_level_context
            top_level_context = self

        zero_init_context += 1

    def __exit__(self, exc_type, exc_value, traceback):
        debuginfo(prj='ds')
        if not self.enabled:
            debuginfo(prj='ds')
            return

        global zero_init_context
        zero_init_context -= 1

        # Exiting the top level context
        if zero_init_context == 0:
            debuginfo(prj='ds')
            self.unpatch_init_and_builtins()
            global top_level_context
            top_level_context = None

            if dist.get_rank() == 0:
                billion_elems = InsertPostInitMethodToModuleSubClasses.num_module_elements / 1e9
                num_params = InsertPostInitMethodToModuleSubClasses.num_module_parameters
                logger.info(
                    f"finished initializing model - num_params = {num_params}, num_elems = {billion_elems:.2f}B")

        # Now that we cleaned up the metaclass injection, raise the exception.
        if exc_type is not None:
            debuginfo(prj='ds')
            return False

    # To be implemented by inheriting classes
    def _post_init_method(self, module):
        pass

    def _set_dtype(self, ds_config, dtype):
        if ds_config is not None and dtype is None:
            if ds_config.bfloat16_enabled and ds_config.fp16_enabled:
                raise RuntimeError("bfloat16 and fp16 cannot be enabled at once")

            if ds_config.bfloat16_enabled:
                debuginfo(prj='ds')
                self.dtype = torch.bfloat16
            elif ds_config.fp16_enabled:
                debuginfo(prj='ds')
                self.dtype = torch.half
            else:
                debuginfo(prj='ds')
                self.dtype = torch.float
        else:
            debuginfo(prj='ds')
            self.dtype = dtype or torch.half

    def patch_init_and_builtins(self):

        def apply_with_gather(orig_module_apply_fn: Callable) -> Callable:
            debuginfo(prj='ds')
            """many models make use of child modules like Linear or Embedding which
            perform their own weight initialization in their __init__ methods,
            but will then have more weight initialization in a parent module's __init__
            method that modifies weights of child modules, which is typically done
            using the Module.apply method.

            since the Init context manager partitions child modules immediately after
            they are initialized, without modifying apply we would entirely skip
            any initialization done by parent modules.

            to get around this issue, we wrap the function passed to Module.apply
            so that the applied function is applied to child modules correctly.
            """

            def get_wrapped_fn_to_apply(fn_to_apply: Callable) -> Callable:
                debuginfo(prj='ds')
                if hasattr(fn_to_apply, "wrapped"):
                    return fn_to_apply

                @functools.wraps(fn_to_apply)
                def wrapped_fn_to_apply(module_to_apply_fn_to: Module) -> None:
                    debuginfo(prj='ds')
                    """gathers parameters before calling apply function. afterwards
                    parameters are broadcasted to ensure consistency across all ranks
                    then re-partitioned.

                    takes the following steps:
                    1. allgathers parameters for the current module being worked on
                    2. calls the original function
                    3. broadcasts root rank's parameters to the other ranks
                    4. re-partitions the parameters
                    """

                    # TODO Delay error checking for dangling partitioned parameters to post module init
                    # raise RuntimeError(f"not all parameters for {module_to_apply_fn_to.__class__.__name__}, "
                    #                    f"were zero params, is it possible that the parameters were "
                    #                    f"overwritten after they were initialized? "
                    #                    f"params: {[p for p in module_to_apply_fn_to.parameters(recurse=False)]} ")

                    params_to_apply_fn_to: Iterable[Parameter] = list(
                        sorted([p for p in module_to_apply_fn_to.parameters(recurse=False) if is_zero_param(p)],
                               key=lambda p: p.ds_id))

                    for param in params_to_apply_fn_to:
                        param.all_gather()

                    fn_to_apply(module_to_apply_fn_to)

                    for param in params_to_apply_fn_to:
                        dist.broadcast(param.data, 0, group=param.ds_process_group)

                    for param in params_to_apply_fn_to:
                        param.partition(has_been_updated=True)

                wrapped_fn_to_apply.wrapped = True

                return wrapped_fn_to_apply

            @functools.wraps(orig_module_apply_fn)
            def wrapped_apply(module: Module, fn_to_apply: Callable) -> None:
                orig_module_apply_fn(module, get_wrapped_fn_to_apply(fn_to_apply))

            return wrapped_apply

        def partition_after(f):
            debuginfo(prj='ds')

            @functools.wraps(f)
            def wrapper(module, *args, **kwargs):
                debuginfo(prj='ds')

                # important logic: We want to run post_init only after child's __init__ is
                # completed, and do nothing after __init__ of any of its parents and grandparents in
                # the inheritance ancestry. This way the partitioning will need to happen only once
                # when the whole object is ready to be partitioned and not before. This is because
                # often the child module will need to tweak the weights - for example running a
                # custom weights init function. So if a parent created the weights param, the child
                # won't need to gather it in order to tweak it

                print_rank_0(f'Before initializing {module.__class__.__name__}', force=False)

                is_child_module = False
                if not hasattr(module, "_ds_child_entered"):
                    debuginfo(prj='ds')
                    # child's __init__ was called, since parents all see the same object they can now skip post_init
                    is_child_module = True
                    setattr(module, "_ds_child_entered", True)

                f(module, *args, **kwargs)

                if is_child_module:
                    debuginfo(prj='ds')
                    # child's __init__ is done, now we can run a single post_init on the child object
                    delattr(module, "_ds_child_entered")

                    print_rank_0(f'Running post_init for {module.__class__.__name__}', force=False)
                    self._post_init_method(module)

                print_rank_0(f'After initializing followed by post init for {module.__class__.__name__}', force=False)

            return wrapper

        def _enable_class(cls):
            debuginfo(prj='ds')
            cls._old_init = cls.__init__
            cls.__init__ = partition_after(cls.__init__)

        def _init_subclass(cls, **kwargs):
            debuginfo(prj='ds')
            cls._old_init = cls.__init__
            cls.__init__ = partition_after(cls.__init__)

        # Replace .__init__() for all existing subclasses of torch.nn.Module recursively
        for subclass in get_all_subclasses(torch.nn.modules.module.Module):
            _enable_class(subclass)

        # holding onto some methods so we can put them back the way they were in __exit__
        torch.nn.modules.module.Module._old_init_subclass = torch.nn.modules.module.Module.__init_subclass__
        torch.nn.modules.module.Module._old_apply = torch.nn.modules.module.Module.apply
        torch.Tensor.__old_new__ = torch.Tensor.__new__

        # Replace .__init__() for future subclasses of torch.nn.Module
        torch.nn.modules.module.Module.__init_subclass__ = classmethod(_init_subclass)
        if Init.override_module_apply:
            torch.nn.modules.module.Module.apply = apply_with_gather(torch.nn.modules.module.Module._old_apply)

        self._add_tensor_creation_wrappers()

        if self.mem_efficient_linear:
            print_rank_0(
                "nn.functional.linear has been overridden with a more memory efficient version. This will persist unless manually reset.",
                force=False)
            self.linear_bk = torch.nn.functional.linear
            torch.nn.functional.linear = zero3_linear_wrap

            if self.quantized_initialization:
                print_rank_0("nn.functional.linear has been overridden with quantized linear version.", force=False)
                torch.nn.functional.linear = wrap_quantized_functional(torch.nn.functional.linear)
                torch.nn.functional.embedding = wrap_quantized_functional(torch.nn.functional.embedding)
                for cls in WEIGHT_QUANTIZATION_LAYERS:
                    cls._load_from_state_dict = wrap_load_from_state_dict(cls._load_from_state_dict)

                logger.info("Enable Zero3 engine with INT4 quantization.")

        self.patched = True

    def unpatch_init_and_builtins(self):
        debuginfo(prj='ds')

        if self.patched:
            debuginfo(prj='ds')

            def _disable_class(cls):
                debuginfo(prj='ds')
                cls.__init__ = cls._old_init

            for subclass in get_all_subclasses(torch.nn.modules.module.Module):
                _disable_class(subclass)

            # putting methods back the way we found them
            torch.nn.modules.module.Module.__init_subclass__ = torch.nn.modules.module.Module._old_init_subclass
            if Init.override_module_apply:
                torch.nn.modules.module.Module.apply = torch.nn.modules.module.Module._old_apply

            self._remove_tensor_creation_wrappers()

            self.patched = False

    def _add_tensor_creation_wrappers(self):
        debuginfo(prj='ds')
        torch.Tensor.__new__ = get_new_tensor_fn_for_dtype(self.dtype)
        torch.tensor = zero_wrapper_for_fp_tensor_constructor(_orig_torch_tensor, self.dtype)
        torch.empty = zero_wrapper_for_fp_tensor_constructor(_orig_torch_empty, self.dtype)
        torch.zeros = zero_wrapper_for_fp_tensor_constructor(_orig_torch_zeros, self.dtype)
        torch.ones = zero_wrapper_for_fp_tensor_constructor(_orig_torch_ones, self.dtype)
        torch.full = zero_wrapper_for_fp_tensor_constructor(_orig_torch_full, self.dtype)
        torch.arange = zero_wrapper_for_fp_tensor_constructor(_orig_torch_arange, self.dtype)
        torch.eye = zero_wrapper_for_fp_tensor_constructor(_orig_torch_eye, self.dtype)
        torch.randn = zero_wrapper_for_fp_tensor_constructor(_orig_torch_randn, self.dtype)

    def _remove_tensor_creation_wrappers(self):
        debuginfo(prj='ds')
        torch.Tensor.__new__ = torch.Tensor.__old_new__
        torch.tensor = _orig_torch_tensor
        torch.empty = _orig_torch_empty
        torch.zeros = _orig_torch_zeros
        torch.ones = _orig_torch_ones
        torch.full = _orig_torch_full
        torch.arange = _orig_torch_arange
        torch.eye = _orig_torch_eye
        torch.randn = _orig_torch_randn


def shutdown_init_context():
    debuginfo(prj='ds')
    """
    This function is used to initialize deepspeed engine inside the context of Init.
    We need to remove the wrappers but keep the context.
    """
    if top_level_context:
        debuginfo(prj='ds')
        top_level_context.unpatch_init_and_builtins()


def restore_init_context():
    debuginfo(prj='ds')
    """
    This function is used to restore the wrappers after deepspeed engine is initialized.
    """
    if top_level_context:
        debuginfo(prj='ds')
        top_level_context.patch_init_and_builtins()


class AllGatherHandle:

    def __init__(self, handle, param: Parameter, quantization=None) -> None:
        debuginfo(prj='ds')
        if param.ds_status != ZeroParamStatus.INFLIGHT:
            raise RuntimeError(f"expected param {param.ds_summary()} to be available")

        self.__handle = handle
        self.__param = param
        self.__quantization = quantization

    def wait(self) -> None:
        debuginfo(prj='ds')
        instrument_w_nvtx(self.__handle.wait)()
        if self.__quantization:
            debuginfo(prj='ds')
            instrument_w_nvtx(self.__quantization.quant_handle.wait)()
            self.__param.data = self.__quantization.backend.dequantize(
                self.__quantization.quantized_param, self.__quantization.scale_buffer).to(self.__param.device)
        self.__param.ds_status = ZeroParamStatus.AVAILABLE


class AllGatherCoalescedHandle:

    def __init__(
        self,
        allgather_handle,
        params: List[Parameter],
        partitions: List[Tensor],
        world_size: int,
        use_secondary_tensor=False,
        forward=False,
        quantization=None,
    ) -> None:
        debuginfo(prj='ds')
        self.allgather_handle = allgather_handle
        self.params = params
        self.partitions = partitions
        self.world_size = world_size
        self.use_secondary_tensor = use_secondary_tensor
        self.forward = forward
        self.complete = False
        self.quantization = quantization

        for param in self.params:
            if param.ds_status != ZeroParamStatus.INFLIGHT:
                raise RuntimeError(f"expected param {param.ds_summary()} to not be available")

    @instrument_w_nvtx
    def wait(self) -> None:
        debuginfo(prj='ds')
        if self.complete:
            return

        instrument_w_nvtx(self.allgather_handle.wait)()

        if self.quantization:
            instrument_w_nvtx(self.quantization.quant_handle.wait)()
            flat_tensor = self.quantization.backend.dequantize(
                self.quantization.quantized_param, self.quantization.scale_buffer).to(self.params[0].device)

            self.partitions: List[Parameter] = []
            for i in range(self.world_size):
                self.partitions.append(
                    flat_tensor.narrow(0, self.quantization.partition_sz * i, self.quantization.partition_sz))

        # split the single tensor out into individual tensors
        param_offset = 0
        for param in self.params:
            assert param.ds_status == ZeroParamStatus.INFLIGHT, f"expected param {param.ds_summary()} to be inflight"
            partitions: List[Tensor] = []
            ds_tensor_numel = param.ds_tensor.ds_numel
            if self.use_secondary_tensor and not self.forward:
                ds_tensor_numel *= param.ds_secondary_tensor_num_of_groups
            for rank in range(self.world_size):
                param_start = rank * ds_tensor_numel
                if param_start < param.ds_numel:
                    part_to_copy = self.partitions[rank].narrow(0, param_offset,
                                                                min(param.ds_numel - param_start, ds_tensor_numel))
                    partitions.append(part_to_copy)
            param.data = instrument_w_nvtx(torch.cat)(partitions).view(param.ds_shape)
            param.ds_status = ZeroParamStatus.AVAILABLE

            for part_to_copy in partitions:
                if not get_accelerator().is_synchronized_device():
                    part_to_copy.record_stream(get_accelerator().current_stream())

            param_offset += ds_tensor_numel

        self.complete = True


class QuantizationInfo:
    # a placeholder object to store all quant related vars used in handles
    def __init__(self) -> None:
        debuginfo(prj='ds')
        self.quantized_param = None
        self.backend = None
        self.quant_handle = None
        self.scale_buffer = None


class CUDAQuantizer:
    async_flag = True
    target_group_size = 8000  # the optimal size is 4k, so we set the target to be below 8k
    group_size_cache = dict()
    quantizer_cuda_module = None

<<<<<<< HEAD
    def __init__(self):
        debuginfo(prj='ds')
        self.quantizer_cuda_module = deepspeed.ops.op_builder.QuantizerBuilder().load()
=======
    def __init__(self) -> None:
        if CUDAQuantizer.quantizer_cuda_module is None:
            CUDAQuantizer.quantizer_cuda_module = deepspeed.ops.op_builder.QuantizerBuilder().load()
>>>>>>> 388c8483

    def quantize(self, param, groups=None):
        debuginfo(prj='ds')
        if groups is None:
            try:
                groups = self.group_size_cache[param.numel()]
            except KeyError:
                groups = math.ceil(param.numel() / self.target_group_size)
                while groups < param.numel():
                    if param.numel() % (8 * groups) == 0:
                        break
                    groups += 1
                while True:
                    if param.numel() % (8 * groups * 2) == 0 and param.numel(
                    ) / groups > self.target_group_size:  #hard limit of 16k group_size
                        groups *= 2
                    else:
                        break
                assert (
                    param.numel() % (8 * groups) == 0
                ), f"Qantized weight requires the number of weights be a multiple of 8. Yet {param.numel()} cannot be divided by 8*{groups}"
                assert (param.numel() / groups < 16000), f"{param.numel()} / {groups} is larger than 16k"
                assert param.numel(
                ) > groups, f"Adaptive grouping algorithm cannot find a group size for input tensor of size {param.numel()}"
                self.group_size_cache[param.numel()] = groups
        return self.quantizer_cuda_module.quantize(param.to(get_accelerator().device_name()), groups, 8,
                                                   self.quantizer_cuda_module.Symmetric)

    def dequantize(self, quantized_param, scale):
        debuginfo(prj='ds')
        return self.quantizer_cuda_module.dequantize(quantized_param, scale, scale.numel(), 8,
                                                     self.quantizer_cuda_module.Symmetric)


def _no_gather_coalesced(params: Iterable[Parameter]) -> AllGatherCoalescedHandle:
    debuginfo(prj='ds')
    for param in params:
        if param.ds_status != ZeroParamStatus.NOT_AVAILABLE:
            raise RuntimeError(f"expect param.ds_status == ZeroParamStatus.NOT_AVAILABLE, got{param.ds_summary()}")
        param.ds_status = ZeroParamStatus.INFLIGHT

    params = sorted(params, key=lambda p: p.ds_id)
    if len(params) == 1:
        param, = params
        return NoGatherHandle(param)
    return NoGatherCoalescedHandle(params)


# Replaces all parameters in module with Scattered Parameters
class Init(InsertPostInitMethodToModuleSubClasses):
    param_id = 0
    param_persistence_threshold = get_config_default(DeepSpeedZeroConfig, "param_persistence_threshold")
    model_persistence_threshold = get_config_default(DeepSpeedZeroConfig, "model_persistence_threshold")
    num_persisted_parameters = 0
    num_persisted_elements = 0
    apply_param_persistence = False
    override_module_apply = get_config_default(DeepSpeedZeroConfig, "override_module_apply")

<<<<<<< HEAD
    def __init__(self,
                 module=None,
                 data_parallel_group=None,
                 mem_efficient_linear=True,
                 remote_device=None,
                 pin_memory=False,
                 config_dict_or_path=None,
                 config=None,
                 enabled=True,
                 dtype=None,
                 mpu=None,
                 zero_param_parallel_group=None,
                 zero_quantized_weights=False):
        debuginfo(prj='ds')
=======
    def __init__(
        self,
        module=None,
        data_parallel_group=None,
        mem_efficient_linear=True,
        remote_device=None,
        pin_memory=False,
        config_dict_or_path=None,
        config=None,
        enabled=True,
        dtype=None,
        mpu=None,
        zero_param_parallel_group=None,
        zero_quantized_weights=False,
        zero_quantized_nontrainable_weights=False,
        sequence_data_parallel_group=None,
        param_swapper=None,
    ):
>>>>>>> 388c8483
        """A context to enable massive model construction for training with
        ZeRO-3. Models are automatically partitioned (or, sharded) across the
        system and converted to half precision.

        Args:
            module (``torch.nn.Module``, optional): If provided, partition the model as
                if it was constructed in the context.
            data_parallel_group (``deepspeed.comm`` process group, optional):
                The group of processes to partition among. Defaults to all processes.
            mem_efficient_linear (bool, optional): Replace
                torch.nn.functional.linear with an implementation that allows
                DeepSpeed to partition parameters. Defaults to ``True``.
            remote_device (string, optional): The initial device to store model
                weights e.g., ``cpu``, ``nvme``. Passing ``"cpu"`` will create the model in CPU
                memory. The model may still be moved to GPU based on the
                offload settings for training. Defaults to param offload device if a config is
                defined, otherwise GPU.
            pin_memory (bool, optional): Potentially increase performance by
                using pinned memory for model weights. ``remote_device`` must be
                ``"cpu"``. Defaults to pin_memory value in config, otherwise ``False``.
            config_dict_or_path (dict or ``json file``, optional): If provided, provides configuration
                for swapping fp16 params to NVMe.
            config (dict or ``json file``, optional): Deprecated, use config_dict_or_path instead.
            enabled (bool, optional): If ``False``, this context has no
                effect. Defaults to ``True``.
            dtype (``dtype``, optional): Can be used to change the data type of the parameters.
                Supported options are ``torch.half`` and ``torch.float``. Defaults to ``None``
            mpu (``object``, optional): A model parallelism unit object that implements get_{model,data}_parallel_{rank,group,world_size}.
            zero_param_parallel_group(``object``, optional): Parallel (comm) group for dual partitioning of ZeRO params.
            zero_quantized_weights (bool, optional): If ``True``, turn on quantized weights in all gather weights. Default is ``False``
            zero_quantized_nontrainable_weights (bool, optional): If ``True``, nontrainable weights will be stored in quantized format. Default is ``False``
            param_swapper (``deepspeed.runtime.swap_tensor.partitioned_param_swapper.AsyncPartitionedParameterSwapper``, optional): [Experimental] Use existing parameter swapper. Defaults to ``None``.
                This argument will be removed in the near future.

        This context accelerates model initialization and enables models that
        are too large to allocate in their entirety in CPU memory. It has the
        following effects:

        #. allocates tensors to either GPU or CPU memory or NVMe
        #. converts floating point tensors to half precision
        #. immediately partitions tensors among the group of data-parallel devices
        #. (*optional*) replaces ``torch.nn.functional.linear`` with a more
           memory-efficient implementation

        These modifications allow for models that exceed the size of local CPU/GPU
        memory/NVMe, but fit within the total NVMe capacity (*i.e.*, aggregate CPU
        or GPU memory or NVMe) across all nodes. Consider initializing a model with one
        trillion parameters, whose weights occupy two terabytes (TB) in half
        precision. The initial CPU allocation in full precision requires 4TB of
        memory *per process*, and so a system with 8 GPUs per node would need 32TB of
        CPU memory due to data-parallel redundancies. Instead, by immediately
        partitioning tensors we remove the redundancies. The result is that
        regardless of the number of GPUs, we still only require the original 4TB. This
        allows for a linear increase in model size with the aggregate system memory.
        For example, if a node has 1TB of memory and 8 GPUs, we could fit a trillion
        parameter model with 4 nodes and 32 GPUs.

        Important: If the fp16 weights of the model can't fit onto a single GPU memory
        this feature must be used.

        .. note::
            Initializes ``deepspeed.comm`` if it has not already been done so.
            See :meth:`deepspeed.init_distributed` for more information.

        .. note::
            Only applicable to training with ZeRO-3.

        Examples
        --------

        #. Allocate a model and partition it among all processes:

            .. code-block:: python

                with deepspeed.zero.Init():
                    model = MyLargeModel()


        #. Allocate a model in pinned CPU memory and partition it among a subgroup of processes:

            .. code-block:: python

                with deepspeed.zero.Init(data_parallel_group=mpu.get_data_parallel_group(),
                                         remote_device="cpu",
                                         pin_memory=True):
                    model = MyLargeModel()


        #. Partition an already-allocated model in CPU memory:

            .. code-block:: python

                model = deepspeed.zero.Init(module=model)
        """
        if config is not None:
            config_dict_or_path = config
            logger.warning(
                f'zero.Init: the `config` argument is deprecated. Please use `config_dict_or_path` instead.')
        _ds_config = deepspeed.runtime.config.DeepSpeedConfig(config_dict_or_path,
                                                              mpu) if config_dict_or_path is not None else None
        if _ds_config is not None:
            mem_efficient_linear = _ds_config.zero_config.memory_efficient_linear
        super().__init__(enabled=enabled, mem_efficient_linear=mem_efficient_linear, ds_config=_ds_config, dtype=dtype)
        if not dist.is_initialized():
            init_distributed()
            assert dist.is_initialized(), "Parameters cannot be scattered without initializing deepspeed.comm"

        if data_parallel_group is None and sequence_data_parallel_group is None:
            self.ds_process_group = dist.get_world_group()
        elif sequence_data_parallel_group is not None:
            self.ds_process_group = sequence_data_parallel_group
        elif data_parallel_group is not None:
            self.ds_process_group = data_parallel_group
        else:  # both given
            raise ValueError(
                "Both 'data_parallel_group' and 'sequence_data_parallel_group' were specified. Please provide only one of these arguments."
            )

        self.rank = dist.get_rank(group=self.ds_process_group)
        self.dp_world_size = dist.get_world_size(group=self.ds_process_group)

        self.zero_param_process_group = zero_param_parallel_group
        if _ds_config is not None and _ds_config.zero_config.zero_hpz_partition_size > 1 and self.zero_param_process_group is None:
            groups._create_zero_param_parallel_group(_ds_config.zero_config.zero_hpz_partition_size)
            self.zero_param_process_group = groups._get_zero_param_intra_parallel_group()

        self.num_ranks_in_param_group = self.dp_world_size
        self.rank_in_group = self.rank
        self.num_param_groups = 1

        if self.zero_param_process_group is not None:
            self.num_ranks_in_param_group = groups._get_zero_param_intra_parallel_group_world_size()
            self.num_param_groups = int(self.dp_world_size / self.num_ranks_in_param_group)
            self.rank_in_group = groups._get_zero_param_intra_parallel_rank_in_mygroup()
            print_rank_0(f"hpZeRO group size? {self.num_ranks_in_param_group}", force=True)

            logger.debug(
                "hpZeRO partition parameter my rank in world {} my rank in group {} ranks in my param partition group: {} "
                .format(self.rank, self.rank_in_group, groups._get_zero_param_intra_parallel_group_ranks()))

        # Local device is the device where the parameters are consumed, must be default device.
        # It is the device where parameters are fully instantiated using allgather
        self.local_device = torch.device(get_accelerator().device_name(os.environ["LOCAL_RANK"]))
        get_accelerator().set_device(self.local_device)

        self.quantized_weights = zero_quantized_weights
        if _ds_config is not None and _ds_config.zero_config.zero_quantized_weights and not self.quantized_weights:
            self.quantized_weights = _ds_config.zero_config.zero_quantized_weights
        self.quantized_nontrainable_weights = zero_quantized_nontrainable_weights
        if _ds_config is not None and _ds_config.zero_config.zero_quantized_nontrainable_weights and not self.quantized_nontrainable_weights:
            self.quantized_nontrainable_weights = _ds_config.zero_config.zero_quantized_nontrainable_weights

        self.module = module
        if (self.quantized_weights or self.quantized_nontrainable_weights):
            self.quantizer_module = CUDAQuantizer()
            print_rank_0(f'Using quantizer for weights: {self.quantizer_module.__class__.__name__}', force=True)

        if _ds_config is not None:
            Init.override_module_apply = _ds_config.zero_config.override_module_apply

            if _ds_config.zero_config.offload_param is not None:
                remote_device = _ds_config.zero_config.offload_param.device
                pin_memory = _ds_config.zero_config.offload_param.pin_memory

        self._validate_remote_device(remote_device, _ds_config)

        # Remote device is the device where parameter partitions are stored
        # It can be same as local_device or it could be CPU or NVMe.
        self.remote_device = self.local_device if remote_device in [None, OffloadDeviceEnum.none] else remote_device
        self.pin_memory = pin_memory if (self.remote_device in [OffloadDeviceEnum.cpu, OffloadDeviceEnum.nvme
                                                                ]) else False

        # Enable fp16 param swapping to NVMe
        if self.remote_device == OffloadDeviceEnum.nvme:
            self.param_swapper = param_swapper or AsyncPartitionedParameterSwapper(_ds_config, self.dtype)
        else:
            self.param_swapper = None

        # If we are provided an already-allocated module to prepare.
        if module is not None:
            assert isinstance(module, torch.nn.Module)
            self._convert_to_zero_parameters(module.parameters(recurse=True))

        self.use_all_gather_into_tensor = dist.has_all_gather_into_tensor()
        if not self.use_all_gather_into_tensor:
            logger.info(f"all_gather_into_tensor API is not available in torch {torch.__version__}")

    def _update_persist_config(self, ds_config):
        debuginfo(prj='ds')
        Init.apply_param_persistence = True
        Init.param_persistence_threshold = ds_config.zero_config.param_persistence_threshold
        Init.model_persistence_threshold = ds_config.zero_config.model_persistence_threshold // self.num_partitions

    def _zero_init_param(self, param):
        self._convert_to_deepspeed_param(param)
        if dist.get_world_group() == self.get_dp_process_group():
            dist.broadcast(param, 0, self.get_dp_process_group())
        else:
            dist.broadcast(param, dist.get_global_rank(self.get_dp_process_group(), 0), self.get_dp_process_group())
        param.partition()

    def _convert_to_zero_parameters(self, param_list):
        debuginfo(prj='ds')
        for param in param_list:
            if is_zero_param(param):
                continue

            param.data = param.data.to(self.local_device)
            self._zero_init_param(param)

    def _validate_remote_device(self, remote_device, ds_config):
        debuginfo(prj='ds')
        if ds_config is not None:
            if remote_device in [None, OffloadDeviceEnum.cpu]:
                if ds_config.zero_config.offload_param is not None:
                    offload_param_device = ds_config.zero_config.offload_param.device
                    assert offload_param_device != OffloadDeviceEnum.nvme, \
                        f"'device' in DeepSpeed Config cannot be {offload_param_device} if remote device is {remote_device}."

            if remote_device == OffloadDeviceEnum.nvme:
                assert ds_config.zero_config.offload_param is not None, \
                f'"offload_param" must be defined in DeepSpeed Config if remote device is {OffloadDeviceEnum.nvme}.'

                assert ds_config.zero_config.offload_param.nvme_path is not None, \
                f'"nvme_path" in DeepSpeed Config cannot be None if remote device is {OffloadDeviceEnum.nvme}'

    def _post_init_method(self, module):
        debuginfo(prj='ds')
        #see_memory_usage(f"Before converting params in {module.__class__.__name__}", force=False)
        print_rank_0(f'Converting Params in {module.__class__.__name__}', force=False)
        see_memory_usage(f"Before converting and partitioning params in {module.__class__.__name__}", force=False)

        for name, param in module.named_parameters(recurse=False):
            print_rank_0(f'Analyzing param {name} in {module.__class__.__name__}', force=False)
            InsertPostInitMethodToModuleSubClasses.num_module_parameters += 1
            InsertPostInitMethodToModuleSubClasses.num_module_elements += param.numel()
            if not is_zero_param(param):
                if not get_accelerator().on_accelerator(param):
                    param.data = param.data.to(self.local_device)

                if name == 'weight' and self.quantized_initialization and type(module) in WEIGHT_QUANTIZATION_LAYERS:
                    _quantize_param(param, self.quantized_initialization)

                self._zero_init_param(param)
                print_rank_0(
                    f"Partitioning param {debug_param2name_id_shape(param)} module={debug_module2name(module)}")

        see_memory_usage(
            f"Param count {InsertPostInitMethodToModuleSubClasses.num_module_elements}. After converting and partitioning params in {module.__class__.__name__}",
            force=False)

    def _convert_to_deepspeed_param(self, param):

        # Partitioned, Normal, Remote
        param.ds_param_type = ZeroParamType.PARTITIONED

        # Replicated vs Partitioned vs Inflight
        param.ds_status = ZeroParamStatus.AVAILABLE

        # Stores the shape of the original tensor
        param.ds_shape = param.shape

        # Stores the number of elements in the original parameter without padding
        param.ds_numel = param.numel()

        # Stores the partitioned copy of the tensor
        param.ds_tensor = None

        # Keeps track of how many active sub-modules need this param at any given point in time
        param.ds_active_sub_modules = set()

        # If this flag is true, then the parameters are replicated throughput training
        # And only partitioned before the step
        if Init.apply_param_persistence and param.ds_numel <= Init.param_persistence_threshold and Init.num_persisted_elements + param.ds_numel <= Init.model_persistence_threshold:
            debuginfo(prj='ds')
            param.ds_persist = True
            Init.num_persisted_parameters += 1
            Init.num_persisted_elements += param.ds_numel
        else:
            debuginfo(prj='ds')
            param.ds_persist = False

        param.is_external_param = False

        # The group that the parameter is scattered across.
        param.ds_process_group = self.ds_process_group

        # Stores the secondary partitioned copy of the tensor
        param.ds_secondary_tensor = None

        #Process group for secondary partition all (group) gather
        param.ds_zero_param_process_group = self.zero_param_process_group
        param.ds_secondary_tensor_group_size = self.num_ranks_in_param_group
        param.ds_secondary_tensor_num_of_groups = self.num_param_groups

        # This is set to the Async Param swapper if remote device is nvme
        # else this is set to None
        param.nvme_swapper = self.param_swapper

        # DeepSpeed Param ID
        param.ds_id = Init.param_id
        Init.param_id += 1

        def all_gather(param_list=None, async_op=False, hierarchy=0):
            debuginfo(prj='ds')
            cls = param
            if param_list is None:
                debuginfo(prj='ds')
                param_list = [cls]
            return self._all_gather(param_list, async_op=async_op, hierarchy=hierarchy)

        @instrument_w_nvtx
        def all_gather_coalesced(params: Iterable[Parameter],
<<<<<<< HEAD
                                 forward: bool,
                                 safe_mode: bool = False) -> AllGatherCoalescedHandle:
            debuginfo(prj='ds')
=======
                                 forward: bool = True,
                                 safe_mode: bool = False,
                                 quantize: bool = False) -> AllGatherCoalescedHandle:
>>>>>>> 388c8483

            # fetches from nvme if the partition is not available and in nvme
            self._ensure_availability_of_partitioned_params(params)

<<<<<<< HEAD
            quant = self.quantized_weights
            if self.module is not None and self.module.training is False:
                debuginfo(prj='ds')
                quant = False

=======
>>>>>>> 388c8483
            if self.num_partitions == 1:
                debuginfo(prj='ds')
                return _no_gather_coalesced(params)

            for param in params:
                if param.ds_status != ZeroParamStatus.NOT_AVAILABLE:
                    raise RuntimeError(param.ds_summary())
                param.ds_status = ZeroParamStatus.INFLIGHT

            #use appropriate all gather process group
            ds_process_group = self.ds_process_group
            rank_in_group = self.rank
            world_size = self.dp_world_size
            use_secondary_tensor = False
            if self.zero_param_process_group and not forward:
                ds_process_group = self.zero_param_process_group  #intragroup
                rank_in_group = self.rank_in_group
                world_size = self.num_ranks_in_param_group

            #pprint(dir(ds_process_group))
            # ensure that each rank has params in same order. the allgather
            # is done by flattening the parameter list into a single tensor that
            # can be allgathered in a single call - this means that if each rank
            # gives a list of the same parameters in a different order we will
            # silently get incorrect parameter values, and have very difficult
            # to debug correctness issues.
            params = sorted(params, key=lambda p: p.ds_id)

            if logger.isEnabledFor(logging.DEBUG):
                debug_rank0(f"-allgather_coalesced: {[p.ds_id for p in params]}")

            if safe_mode:
                # ensure that same list (with same ordering) of parameters are
                # being allgathered across all ranks, otherwise could mix
                # data between tensors.
                assert_ints_same_as_other_ranks([p.ds_id for p in params])
                # ensure that tensors from each rank agree on the same ds_numel
                # otherwise could mix data between tensors.
                assert_ints_same_as_other_ranks([p.ds_tensor.ds_numel for p in params])

            if len(params) == 1:
                # have an opportunity to avoid some intermediate memory allocations
                param, = params
                buffer_size = math.ceil(param.ds_numel / world_size) * world_size
                if not forward and param.ds_secondary_tensor is not None:
                    buffer_size = param.ds_secondary_tensor.shape[0] * world_size  #make sure out is appropriately sized

                param_ds_tensor = param.ds_secondary_tensor if not forward and param.ds_secondary_tensor is not None else param.ds_tensor
                param_buffer = torch.empty(
                    buffer_size,
                    dtype=param_ds_tensor.dtype if not quantize else torch.int8,
                    device=get_accelerator().current_device_name(),
                    requires_grad=False,
                )
                if not quantize:
                    handles = _dist_allgather_fn(
                        param_ds_tensor.to(get_accelerator().current_device_name()),
                        param_buffer,
                        ds_process_group,
                    )
                    param.data = param_buffer.narrow(0, 0, param.ds_numel).view(param.ds_shape).to(param.device)
                    return AllGatherHandle(handles, param)
                else:
                    if hasattr(param_ds_tensor, "ds_quant_scale"):
                        scales = param_ds_tensor.ds_quant_scale
                        quantized_param = param_ds_tensor.data
                    else:
                        quantized_param, scales = self.quantizer_module.quantize(param_ds_tensor)
                    handle = _dist_allgather_fn(quantized_param.to(get_accelerator().current_device_name()),
                                                param_buffer, ds_process_group)

                    quant_scale_buffer = torch.empty(
                        scales.numel() * world_size,
                        dtype=scales.dtype,
                        device=get_accelerator().current_device_name(),
                        requires_grad=False,
                    )
                    quant_handle = _dist_allgather_fn(scales.to(get_accelerator().current_device_name()),
                                                      quant_scale_buffer, ds_process_group)
                    quant_info = QuantizationInfo()
                    quant_info.quantized_param = param_buffer.narrow(0, 0, param.ds_numel).view(param.ds_shape).to(
                        param.device)
                    quant_info.backend = self.quantizer_module
                    quant_info.quant_handle = quant_handle
                    quant_info.scale_buffer = quant_scale_buffer
                    return AllGatherHandle(handle, param, quantization=quant_info)

            else:
                partition_sz = sum(p.ds_tensor.ds_numel for p in params)

                if params[0].ds_secondary_tensor is not None and not forward:
                    partition_sz = sum(p.ds_tensor.ds_numel * p.ds_secondary_tensor_num_of_groups for p in params)

                flat_tensor = torch.empty(partition_sz * world_size,
                                          dtype=get_only_unique_item(p.ds_tensor.dtype
                                                                     for p in params) if not quantize else torch.int8,
                                          device=get_accelerator().current_device_name(),
                                          requires_grad=False)
                if not quantize:
                    partitions: List[Parameter] = []
                    for i in range(world_size):
                        partitions.append(flat_tensor.narrow(0, partition_sz * i, partition_sz))

                    if params[0].ds_secondary_tensor is not None and not forward:
                        use_secondary_tensor = True
                        instrument_w_nvtx(torch.cat)(
                            [p.ds_secondary_tensor.to(get_accelerator().current_device_name()) for p in params],
                            out=partitions[rank_in_group])
                    else:
                        instrument_w_nvtx(
                            torch.cat)([p.ds_tensor.to(get_accelerator().current_device_name()) for p in params],
                                       out=partitions[rank_in_group])
                    handle = _dist_allgather_fn(partitions[rank_in_group], flat_tensor, ds_process_group)
                    #Fix get_partition_dp_group(params[0]))

                    return AllGatherCoalescedHandle(
                        allgather_handle=handle,
                        params=params,
                        partitions=partitions,
                        world_size=world_size,
                        use_secondary_tensor=use_secondary_tensor,
                        forward=forward,
                    )
                else:
                    if params[0].ds_secondary_tensor is not None and not forward:
                        use_secondary_tensor = True
                        if hasattr(params[0].ds_secondary_tensor, "ds_quant_scale"):
                            quantized_param = instrument_w_nvtx(torch.cat)([
                                p.ds_secondary_tensor.data.to(get_accelerator().current_device_name()) for p in params
                            ])
                            scales = instrument_w_nvtx(torch.cat)([
                                p.ds_secondary_tensor.ds_quant_scale.to(get_accelerator().current_device_name())
                                for p in params
                            ])
                        else:
                            quantized_param, scales = self.quantizer_module.quantize(
                                instrument_w_nvtx(torch.cat)([
                                    p.ds_secondary_tensor.to(get_accelerator().current_device_name()) for p in params
                                ]))
                    else:
                        if hasattr(params[0].ds_tensor, "ds_quant_scale"):
                            quantized_param = instrument_w_nvtx(torch.cat)(
                                [p.ds_tensor.data.to(get_accelerator().current_device_name()) for p in params])
                            scales = instrument_w_nvtx(torch.cat)([
                                p.ds_tensor.ds_quant_scale.to(get_accelerator().current_device_name()) for p in params
                            ])
                        else:
                            quantized_param, scales = self.quantizer_module.quantize(
                                instrument_w_nvtx(torch.cat)(
                                    [p.ds_tensor.to(get_accelerator().current_device_name()) for p in params]))
                    quant_scale_buffer = torch.empty(
                        scales.numel() * world_size,
                        dtype=torch.float32,
                        device=get_accelerator().current_device_name(),
                        requires_grad=False,
                    )
                    handle = _dist_allgather_fn(quantized_param, flat_tensor, ds_process_group)
                    quant_handle = _dist_allgather_fn(scales, quant_scale_buffer, ds_process_group)
                    quant_info = QuantizationInfo()
                    quant_info.quantized_param = flat_tensor
                    quant_info.backend = self.quantizer_module
                    quant_info.quant_handle = quant_handle
                    quant_info.scale_buffer = quant_scale_buffer
                    quant_info.partition_sz = partition_sz
                    quant_info.world_size = world_size
                    return AllGatherCoalescedHandle(
                        allgather_handle=handle,
                        params=params,
                        partitions=None,
                        world_size=world_size,
                        use_secondary_tensor=use_secondary_tensor,
                        forward=forward,
                        quantization=quant_info,
                    )

        def partition(param_list=None, backward=False, hierarchy=0, has_been_updated=False):
            debuginfo(prj='ds')
            cls = param
            print_rank_0(f"{'--'*hierarchy}----Partitioning param {debug_param2name_id_shape_device(cls)}",
                         force=False)
            if param_list is None:
                param_list = [cls]
                debuginfo(prj='ds')
            self._partition(param_list, has_been_updated=has_been_updated)

        def reduce_gradients_at_owner(param_list=None, hierarchy=0):
            debuginfo(prj='ds')
            cls = param
            if param_list is None:
                param_list = [cls]
            print_rank_0(
                f"{'--'*hierarchy}----Reducing Gradients for param with ids {[param.ds_id for param in param_list]} to owner"
            )
            self._reduce_scatter_gradients(param_list)

        def partition_gradients(param_list=None, partition_buffers=None, hierarchy=0, accumulate=False):
            debuginfo(prj='ds')
            cls = param
            print_rank_0(
                f"{'--'*hierarchy}----Partitioning param gradient with id {debug_param2name_id_shape_device(cls)}")
            if param_list is None:
                param_list = [cls]
                if isinstance(partition_buffers, torch.Tensor):
                    partition_buffers = [partition_buffers]

            self._partition_gradients(param_list, partition_buffers=partition_buffers, accumulate=accumulate)

        def aligned_size():
            return self._aligned_size(param)

        def padding_size():
            return self._padding_size(param)

        def partition_numel():
            return self._partition_numel(param)

        def item_override():
            param.all_gather()
            return param._orig_item()

        def ds_summary(slf: torch.Tensor, use_debug_name: bool = False) -> dict:
            debuginfo(prj='ds')
            return {
                "id": debug_param2name_id(slf) if use_debug_name else slf.ds_id,
                "status": slf.ds_status.name,
                "numel": slf.numel(),
                "ds_numel": slf.ds_numel,
                "shape": tuple(slf.shape),
                "ds_shape": tuple(slf.ds_shape),
                "requires_grad": slf.requires_grad,
                "grad_shape": tuple(slf.grad.shape) if slf.grad is not None else None,
                "persist": slf.ds_persist,
                "active_sub_modules": slf.ds_active_sub_modules,
                "ds_tensor.shape": slf.ds_tensor.shape if slf.ds_tensor is not None else None
            }

        def convert_to_zero_parameters(param_list):
            self._convert_to_zero_parameters(param_list)

        def allgather_before(func: Callable) -> Callable:

            def wrapped(*args, **kwargs):
                param.all_gather()
                return func(*args, **kwargs)

            return wrapped

        # Collectives for gathering and partitioning parameters
        param.all_gather = all_gather
        param.all_gather_coalesced = all_gather_coalesced
        param.partition = partition

        # Collective for averaging gradients
        param.reduce_gradients_at_owner = reduce_gradients_at_owner
        param.partition_gradients = partition_gradients

        # Partitioning size utilities
        param.aligned_size = aligned_size
        param.padding_size = padding_size
        param.partition_numel = partition_numel
        param.ds_summary = types.MethodType(ds_summary, param)

        param.item = allgather_before(param.item)

        param.convert_to_zero_parameters = convert_to_zero_parameters

    def _aligned_size(self, param):
        return param.ds_numel + self._padding_size(param)

    def _padding_size(self, param):
        remainder = param.ds_numel % self.num_partitions
        return (self.num_partitions - remainder) if remainder else 0

    def _partition_numel(self, param):
        return param.ds_tensor.ds_numel

    def _ensure_availability_of_partitioned_params(self, params):
        swap_in_list = []
        swap_in_flight = []
        for param in params:
            if param.ds_tensor.status == PartitionedParamStatus.NOT_AVAILABLE:
                assert param.ds_tensor.final_location == OffloadDeviceEnum.nvme and param.ds_status == ZeroParamStatus.NOT_AVAILABLE
                swap_in_list.append(param)
            if param.ds_tensor.status == PartitionedParamStatus.INFLIGHT:
                assert param.ds_tensor.final_location == OffloadDeviceEnum.nvme and param.ds_status == ZeroParamStatus.NOT_AVAILABLE
                swap_in_flight.append(param)
        if len(swap_in_list) > 0:
            debuginfo(prj='ds')
            swap_in_list[0].nvme_swapper.swap_in(swap_in_list, async_op=False)
        elif len(swap_in_flight) > 0:
            debuginfo(prj='ds')
            swap_in_flight[0].nvme_swapper.synchronize_reads()

    @instrument_w_nvtx
    def _all_gather(self, param_list, async_op=False, hierarchy=None):
        debuginfo(prj='ds')

        # fetches from nvme if the partition is not available and in nvme
        self._ensure_availability_of_partitioned_params(param_list)

        handles = []
        all_gather_list = []
        for param in param_list:
            if param.ds_status == ZeroParamStatus.NOT_AVAILABLE:
                if async_op:
                    handle = self._allgather_param(param, async_op=async_op, hierarchy=hierarchy)
                    param.ds_status = ZeroParamStatus.INFLIGHT  # if async_op else ZeroParamStatus.AVAILABLE
                    handles.append(handle)
                else:
                    all_gather_list.append(param)
        # note: param_list may contain params that are already in flight / aviailable. So we need to use all_gather_list
        if not async_op:
<<<<<<< HEAD
            debuginfo(prj='ds')
            if len(param_list) == 1:
                debuginfo(prj='ds')
                ret_value = self._allgather_params(all_gather_list, hierarchy=hierarchy)
            else:
                debuginfo(prj='ds')
                ret_value = self._allgather_params_coalesced(all_gather_list, hierarchy)

=======
            if len(all_gather_list) == 1:
                ret_value = self._allgather_params(all_gather_list, hierarchy=hierarchy)
            else:
                all_gather_quantize_list = []
                all_gather_nonquantize_list = []
                for param in all_gather_list:
                    if hasattr(param.ds_tensor,
                               "ds_quant_scale") or (hasattr(param, "ds_secondary_tensor")
                                                     and hasattr(param.ds_secondary_tensor, "ds_quant_scale")):
                        all_gather_quantize_list.append(param)
                    else:
                        all_gather_nonquantize_list.append(param)
                # _allgather_params_coalesced always return None
                self._allgather_params_coalesced(all_gather_nonquantize_list, hierarchy, quantize=False)
                self._allgather_params_coalesced(all_gather_quantize_list, hierarchy, quantize=True)
>>>>>>> 388c8483
            for param in all_gather_list:
                param.ds_status = ZeroParamStatus.AVAILABLE
            return None

        return handles

    def _partition(self, param_list, force=False, has_been_updated=False):
        debuginfo(prj='ds')
        for param in param_list:
            print_rank_0(f"Before Partitioning Param {param.ds_id}", force=False)
            if self.zero_param_process_group is not None:
                self._partition_param_sec(param, has_been_updated=has_been_updated)
            self._partition_param(param, has_been_updated=has_been_updated)

            param.ds_status = ZeroParamStatus.NOT_AVAILABLE
            # if param.ds_tensor is not None:
            #    assert id(param.data) == id(param.ds_tensor.data), \
            #    "After the parameters are initially partitioned, make sure we are not recreating the partition."
            #print_rank_0(f"After Partitioning Param {param.ds_id} {param.ds_tensor.size()} {param.ds_tensor}",force=False)
    @instrument_w_nvtx
    def _partition_param(self, param, buffer=None, has_been_updated=False):
        debuginfo(prj='ds')
        assert param.ds_status is not ZeroParamStatus.INFLIGHT, f" {param} Cannot partition a param in flight"
        global reuse_buffers
        print_rank_0(f"Param id {param.ds_id} status is {param.ds_status}", force=False)
        if param.ds_status is ZeroParamStatus.AVAILABLE:
            print_rank_0(f"Partitioning param id {param.ds_id} reuse buffers {reuse_buffers}", force=False)
            # if reuse_buffers and False:
            #     numel = buffer.numel()
            #     buffer = param.data.view(-1)
            #     print_rank_0(
            #         "Returning buffer for param {param.ds_id} with numel {param.ds_numel} to empty buffers",
            #         force=False)
            #     if numel in empty_buffers:
            #         empty_buffers[numel].append(buffer)

            # if deepspeed.comm.get_rank():
            #    print(f"Releasing {param.data.numel()}")

            if param.ds_tensor is not None and not has_been_updated:  ##param already partitioned

                #print_rank_0(f"Param  {param.ds_id} pri {param.ds_tensor.size()}  loc? {param.ds_tensor.final_location}", force=True)
                #param.data = param.ds_tensor.data

                see_memory_usage(f'Before partitioning param {param.ds_id} {param.shape}', force=False)
                # param.data does not store anything meaningful in partitioned state
                free_param(param)
                see_memory_usage(f'After partitioning param {param.ds_id} {param.shape}', force=False)

                if param.ds_tensor.final_location == OffloadDeviceEnum.nvme:
                    print_rank_0(f"Param {param.ds_id} partition released since it exists in nvme", force=False)
                    param.nvme_swapper.remove_partition_and_release_buffers([param])
                    print_rank_0(
                        f"after swap Param {param.ds_id} {param.ds_tensor.shape} partition released since it exists in nvme",
                        force=False)

                return

            tensor_size = self._aligned_size(param)
            partition_size = tensor_size // self.num_partitions
            if param.ds_tensor is None:
                final_location = None
                if self.remote_device == OffloadDeviceEnum.nvme and self.param_swapper.swappable_tensor(
                        numel=partition_size):
                    final_location = OffloadDeviceEnum.nvme
                    buffer = self.param_swapper.get_buffer(param, partition_size)
                    partitioned_tensor = torch.empty(0, dtype=param.dtype, device=buffer.device)
                    partitioned_tensor.data = buffer.data
                    print_rank_0(f"ID {param.ds_id} Initializing partition for the first time for nvme offload.")

                else:
                    if param.ds_persist:
                        device = self.local_device
                    elif self.remote_device == OffloadDeviceEnum.nvme:
                        device = OffloadDeviceEnum.cpu
                    else:
                        device = self.remote_device

                    partitioned_tensor = torch.empty(partition_size, dtype=param.dtype, device=device)
                    # quantize the tensor if it's not trainable
                    if not param.requires_grad and self.quantized_nontrainable_weights:
                        partitioned_tensor, partitioned_tensor.ds_quant_scale = self.quantizer_module.quantize(
                            partitioned_tensor)

                    if device == OffloadDeviceEnum.cpu and self.pin_memory:
                        partitioned_tensor = get_accelerator().pin_memory(partitioned_tensor)

                partitioned_tensor.requires_grad = False
                param.ds_tensor = partitioned_tensor
                param.ds_tensor.ds_numel = partition_size
                param.ds_tensor.status = PartitionedParamStatus.AVAILABLE
                param.ds_tensor.final_location = final_location

            start = partition_size * self.get_partition_rank()
            end = start + partition_size

            one_dim_param = param.contiguous().view(-1)

            if start < param.ds_numel and end <= param.ds_numel:
                src_tensor = one_dim_param.narrow(0, start, partition_size)

                with torch.no_grad():
                    # make sure param.ds_tensor requires_grad always be false,
                    # otherwise, torch tracer will complain.
                    param.ds_tensor.copy_(src_tensor)

                #partitioned_tensor = src_tensor.clone().detach().to(self.remote_device)

            else:
                # partitioned_tensor = torch.zeros(partition_size,
                #                                  dtype=param.dtype,
                #                                  device=self.remote_device )

                if start < param.ds_numel:
                    elems_to_copy = param.ds_numel - start
                    with torch.no_grad():
                        # make sure param.ds_tensor requires_grad always be false,
                        # otherwise, torch tracer will complain.
                        param.ds_tensor.narrow(0, 0,
                                               elems_to_copy).copy_(one_dim_param.narrow(0, start, elems_to_copy))

            #print(f"Remote device {self.remote_device}")

            #param.ds_tensor = partitioned_tensor

            #param.data = param.ds_tensor.data

            # param.data does not store anything meaningful in partitioned state

            see_memory_usage(f'Before partitioning param {param.ds_id} {param.shape}', force=False)
            free_param(param)
            see_memory_usage(f'After partitioning param {param.ds_id} {param.shape}', force=False)

            if param.ds_tensor.final_location == OffloadDeviceEnum.nvme:
                self.param_swapper.swap_out_and_release([param])
                print_rank_0(f"ID {param.ds_id} Offloaded to nvme offload and buffers released.")
                see_memory_usage(f"ID {param.ds_id} Offloaded to nvme offload and buffers released.", force=False)

            print_rank_0(f"ID {param.ds_id} partitioned type {param.dtype} dev {param.device} shape {param.shape}")

    @instrument_w_nvtx
    def _partition_param_sec(self, param, buffer=None, has_been_updated=False):
        debuginfo(prj='ds')
        assert param.ds_status is not ZeroParamStatus.INFLIGHT, f" {param} Cannot partition a param in flight"
        global reuse_buffers
        ##support for NVME secondary param offload
        #print_rank_0(f"SEC Param id {param.ds_id} status is {param.ds_status}", force=True)
        if param.ds_status is ZeroParamStatus.AVAILABLE:
            if param.ds_secondary_tensor is not None and not has_been_updated:  ##param already partitioned

                return
            #check padding
            tensor_size = self._aligned_size(param)
            partition_size = tensor_size // self.dp_world_size

            secondary_partition_size = int(tensor_size // self.num_ranks_in_param_group)
            final_location = None
            secondary_partitioned_tensor = torch.empty(secondary_partition_size,
                                                       dtype=param.dtype,
                                                       device=self.remote_device)

            if self.pin_memory:
                secondary_partitioned_tensor = secondary_partitioned_tensor.pin_memory()
            # quantize the tensor if it's not trainable
            if not param.requires_grad and self.quantized_nontrainable_weights:
                secondary_partitioned_tensor, secondary_partitioned_tensor.ds_quant_scale = self.quantizer_module.quantize(
                    secondary_partitioned_tensor)
            secondary_partitioned_tensor.requires_grad = False
            param.ds_secondary_tensor = secondary_partitioned_tensor
            param.ds_secondary_tensor.ds_numel = secondary_partition_size
            param.ds_secondary_tensor.status = PartitionedParamStatus.AVAILABLE
            param.ds_secondary_tensor.final_location = final_location

            #use rank in group for secondary tensor
            secondary_start = secondary_partition_size * self.rank_in_group

            secondary_end = secondary_start + secondary_partition_size

            one_dim_param = param.contiguous().view(-1)
            start = partition_size * self.rank
            end = start + partition_size
            if start < param.ds_numel and end <= param.ds_numel:
                if secondary_start < param.ds_numel and secondary_end <= param.ds_numel:
                    sec_src_tensor = one_dim_param.narrow(0, secondary_start, secondary_partition_size)
                    param.ds_secondary_tensor.copy_(sec_src_tensor)

            else:
                if start < param.ds_numel:
                    elements_to_copy = param.ds_numel - start
                    elements_to_copy_sec = elements_to_copy * param.ds_secondary_tensor_num_of_groups
                    param.ds_secondary_tensor.narrow(0, 0, elements_to_copy_sec).copy_(
                        one_dim_param.narrow(0, secondary_start, elements_to_copy_sec))

            print_rank_0(f"{param.ds_id} partitioned type {param.dtype} dev {param.device} shape {param.shape}",
                         force=False)

    def _param_status(self, param):
        if param.ds_tensor is not None:
            print_rank_0(
                f"Param id {param.ds_id}, param status: {param.ds_status}, param numel {param.ds_numel}, partitioned numel {param.ds_tensor.numel()}, data numel {param.data.numel()}"
            )
        else:
            print_rank_0(
                f"Param id {param.ds_id}, param status: {param.ds_status}, param numel {param.ds_numel}, partitioned ds_tensor {param.ds_tensor}, data numel {param.data.numel()}"
            )

    def _allgather_param(self, param, async_op=False, hierarchy=0):
        partition_size = param.ds_tensor.ds_numel

        tensor_size = partition_size * self.num_partitions
        aligned_param_size = self._aligned_size(param)
        assert tensor_size == aligned_param_size, f'param id {param.ds_id} aligned size {aligned_param_size} does not match tensor size {tensor_size}'

        print_rank_0(
            f"{'--'* hierarchy}---- Before allocating allgather param {debug_param2name_id_shape_status(param)} partition size={partition_size}"
        )

        see_memory_usage(
            f'Before allocate allgather param {debug_param2name_id_shape_status(param)} partition_size={partition_size} ',
            force=False)
        flat_tensor = torch.zeros(aligned_param_size, dtype=param.dtype, device=param.device).view(-1)
        see_memory_usage(
            f'After allocate allgather param {debug_param2name_id_shape_status(param)} {aligned_param_size} {partition_size} ',
            force=False)

        get_accelerator().synchronize()

        print_rank_0(
            f"{'--'* hierarchy}----allgather param with {debug_param2name_id_shape_status(param)} partition size={partition_size}"
        )
        #        if not flat_tensor.numel() > 100000:
        #            replicated_tensor = flat_tensor.narrow(0,
        #                                                   0,
        #                                                   param.ds_numel).view(param.ds_shape)
        #            param.data = replicated_tensor.data
        #            return None
        if self.use_all_gather_into_tensor:
            debuginfo(prj='ds')
            handle = dist.all_gather_into_tensor(flat_tensor,
                                                 param.ds_tensor.to(get_accelerator().device_name()),
                                                 group=self.get_partition_dp_group(param),
                                                 async_op=async_op)
        else:
            debuginfo(prj='ds')
            partitions = []
            for i in range(self.num_partitions):
                partitions.append(flat_tensor.narrow(0, partition_size * i, partition_size))

                if i == dist.get_rank(group=self.get_partition_dp_group(param)):
                    partitions[i].data.copy_(param.ds_tensor.data, non_blocking=True)

            handle = dist.all_gather(partitions,
                                     partitions[self.get_partition_rank()],
                                     group=self.get_partition_dp_group(param),
                                     async_op=async_op)

        replicated_tensor = flat_tensor.narrow(0, 0, param.ds_numel).view(param.ds_shape)
        param.data = replicated_tensor.data
        return handle

<<<<<<< HEAD
    def _allgather_params_coalesced(self, param_list, hierarchy=0):
        debuginfo(prj='ds')
=======
    def _allgather_params_coalesced(self, param_list, hierarchy=0, quantize=False):
>>>>>>> 388c8483
        """ blocking call
        avoid explicit memory copy in _allgather_params
        """
        if len(param_list) == 0:
            debuginfo(prj='ds')
            return

        if self.num_partitions == 1:
            debuginfo(prj='ds')
            handle = _no_gather_coalesced(param_list)
            handle.wait()
            return None

        # collect local tensors and partition sizes
        partition_sizes = []
        local_tensors = []
        if quantize:
            quantize_scale_sizes = []
            quantize_scale_tensors = []
        for param in param_list:
            partition_sizes.append(param.ds_tensor.ds_numel)
            local_tensors.append(param.ds_tensor.to(get_accelerator().device_name()))
            if quantize:
                quantize_scale_sizes.append(param.ds_tensor.ds_quant_scale.numel())
                quantize_scale_tensors.append(param.ds_tensor.ds_quant_scale.to(get_accelerator().device_name()))
        # allocate memory for allgather params
        allgather_params = []
        if quantize:
            allgather_quantize_scale = []
        for psize in partition_sizes:
            tensor_size = psize * self.num_partitions
            flat_tensor = torch.empty(tensor_size, dtype=param_list[0].ds_tensor.dtype,
                                      device=self.local_device).view(-1)
            flat_tensor.requires_grad = False
            allgather_params.append(flat_tensor)
        if quantize:
            for psize in quantize_scale_sizes:
                tensor_size = psize * self.num_partitions
                flat_tensor = torch.empty(tensor_size,
                                          dtype=param_list[0].ds_tensor.ds_quant_scale.dtype,
                                          device=self.local_device).view(-1)
                flat_tensor.requires_grad = False
                allgather_quantize_scale.append(flat_tensor)

        # launch
        launch_handles = []
        launch_quantize_handles = []
        for param_idx, param in enumerate(param_list):
            input_tensor = local_tensors[param_idx].view(-1)

            if self.use_all_gather_into_tensor:
                # try the _all_gather_base from Pytorch master
                h = dist.all_gather_into_tensor(allgather_params[param_idx],
                                                input_tensor,
                                                group=self.get_partition_dp_group(param),
                                                async_op=True)
                if quantize:
                    quantize_handle = dist.all_gather_into_tensor(allgather_quantize_scale[param_idx],
                                                                  quantize_scale_tensors[param_idx],
                                                                  group=self.get_partition_dp_group(param),
                                                                  async_op=True)
                    launch_quantize_handles.append(quantize_handle)
            else:
                output_list = []
                for i in range(self.num_partitions):
                    psize = partition_sizes[param_idx]
                    partition = allgather_params[param_idx].narrow(0, i * psize, psize)
                    output_list.append(partition)
                    if not get_accelerator().on_accelerator(partition):
                        logger.warning(
                            f'param {param_idx}, partition {i} is not on CUDA, partition shape {partition.size()}')

                # back to old all_gather function
                h = dist.all_gather(output_list, input_tensor, group=self.get_partition_dp_group(param), async_op=True)
                if quantize:
                    output_scale_list = []
                    for i in range(self.num_partitions):
                        psize = quantize_scale_sizes[param_idx]
                        partition = allgather_quantize_scale[param_idx].narrow(0, i * psize, psize)
                        output_scale_list.append(partition)
                    quant_handle = dist.all_gather(output_scale_list,
                                                   quantize_scale_tensors[param_idx],
                                                   group=self.get_partition_dp_group(param),
                                                   async_op=True)
                    launch_quantize_handles.append(quant_handle)
            launch_handles.append(h)

        # Wait ensures the operation is enqueued, but not necessarily complete.
        launch_handles[-1].wait()
        if quantize:
            for quant_handle in launch_quantize_handles:
                quant_handle.wait()

        # assign to param.data (not copy)
        for i, param in enumerate(param_list):
            gathered_tensor = allgather_params[i]
            if quantize:
                gathered_tensor = self.quantizer_module.dequantize(gathered_tensor, allgather_quantize_scale[i])
            param.data = gathered_tensor.narrow(0, 0, param.ds_numel).view(param.ds_shape).data

        # guarantee the communication to be completed
        get_accelerator().synchronize()

        return None

    def _allgather_params(self, param_list, hierarchy=0):
        debuginfo(prj='ds')
        if len(param_list) == 0:
            debuginfo(prj='ds')
            return

        partition_size = sum([param.ds_tensor.ds_numel for param in param_list])

        tensor_size = partition_size * self.num_partitions
        flat_tensor = torch.empty(tensor_size, dtype=param_list[0].ds_tensor.dtype, device=self.local_device)
        flat_tensor.requires_grad = False
        partitions = []
        for i in range(self.num_partitions):
            start = partition_size * i

            partitions.append(flat_tensor.narrow(0, start, partition_size))

            if i == self.get_partition_rank():
                offset = 0
                for param in param_list:
                    param_numel = param.ds_tensor.ds_numel

                    partitions[i].narrow(0, offset, param_numel).copy_(param.ds_tensor.data)

                    offset += param_numel

        if hasattr(param_list[0], 'ds_quant_scale'):
            scale_size = sum([param.ds_tensor.ds_quant_scale.numel() for param in param_list])
            scale_tensor_size = scale_size * self.world_size
            flat_scale_tensor = torch.empty(scale_tensor_size,
                                            dtype=param_list[0].ds_tensor.ds_quant_scale.dtype,
                                            device=self.local_device)
            flat_scale_tensor.requires_grad = False
            scale_partitions = []
            for i in range(self.world_size):
                start = scale_tensor_size * i
                scale_partitions.append(flat_scale_tensor.narrow(0, start, scale_tensor_size))
                if i == self.rank:
                    offset = 0
                    for param in param_list:
                        param_scale_numel = param.ds_tensor.ds_quant_scale.ds_numel

                        scale_partitions[i].narrow(0, offset,
                                                   param_scale_numel).copy_(param.ds_tensor.ds_quant_scale.data)

                        offset += param_scale_numel

        dist.all_gather(partitions,
                        partitions[self.get_partition_rank()],
                        group=self.get_partition_dp_group(param),
                        async_op=False)
        if hasattr(param_list[0], 'ds_quant_scale'):
            dist.all_gather(flat_scale_tensor,
                            param_list[0].ds_quant_scale,
                            group=self.get_partition_dp_group(param),
                            async_op=False)
        param_offset = 0

        for param in param_list:
            param_partition_size = param.ds_tensor.ds_numel
            param_size = param.ds_numel
            replicated_tensor = torch.empty(param.ds_shape, dtype=param.ds_tensor.dtype, device=self.local_device)

            for i in range(self.num_partitions):

                start = i * partition_size

                param_start = i * param_partition_size

                if param_start < param_size:
                    numel_to_copy = min(param_size - param_start, param_partition_size)

                    part_to_copy = partitions[i].narrow(0, param_offset, numel_to_copy)

                    replicated_tensor.view(-1).narrow(0, param_start, numel_to_copy).copy_(part_to_copy)
            #param_offset += param.data.numel()
            param_offset += param.ds_tensor.ds_numel
            if hasattr(param_list[0], 'ds_quant_scale'):
                replicated_tensor = self.quantizer_module.dequantize(replicated_tensor, flat_scale_tensor)
            param.data = replicated_tensor.data

        return None

    def _reduce_scatter_gradients(self, param_list):
        debuginfo(prj='ds')
        #print_rank_0([param.grad for param in param_list])
        #assert any([param.grad is None for param in param_list]), "None gradients cannot be reduce scattered"

        handles_and_reduced_partitions = []
        for param in param_list:
            assert param.grad.numel(
            ) == param.ds_numel, f"{param.grad.numel()} != {param.ds_numel} Cannot reduce scatter gradients whose size is not same as the params"

            handles_and_reduced_partitions.append(self._reduce_scatter_gradient(param))

        for param, (handle, reduced_partition) in zip(param_list, handles_and_reduced_partitions):
            if handle is not None:
                handle.wait()

            # some ranks may have partitions that are padded to go beyond the grad size.
            # For these ranks the output of reduce scatter is a separate buffer and needs
            # to be copied in
            partition_size = param.ds_tensor.ds_numel
            start = self.get_partition_rank() * partition_size
            end = start + partition_size
            #print_rank_0("REduce scatter was executed for param {param.ds_id}")
            if start < param.ds_numel < end:
                elements = param.ds_numel - start
                param.grad.view(-1).narrow(0, start, elements).copy_(reduced_partition.narrow(0, 0, elements))

    def _reduce_scatter_gradient(self, param):
        debuginfo(prj='ds')
        partition_size = param.ds_tensor.ds_numel
        #output = torch.empty(partition_size, dtype=param.dtype, device=param.device)

        total_size = partition_size * self.num_partitions
        input_list = []

        for i in range(self.num_partitions):

            start = i * partition_size
            end = start + partition_size

            #print("before reduce scatter gradients")
            if start < param.ds_numel and end <= param.ds_numel:
                input = param.grad.view(-1).narrow(0, start, partition_size)
            else:
                input = torch.zeros(partition_size, dtype=param.dtype, device=param.device)

                if start < param.ds_numel:
                    elements = param.ds_numel - start
                    input.narrow(0, 0, elements).copy_(param.grad.view(-1).narrow(0, start, elements))
            #print("after reduce scatter gradients")
            input_list.append(input)

        rank = dist.get_rank(group=self.get_partition_dp_group(param))
        handle = dist.reduce_scatter(input_list[rank],
                                     input_list,
                                     group=self.get_partition_dp_group(param),
                                     async_op=True)

        return handle, input_list[rank]

    def _partition_gradients(self, param_list, partition_buffers=None, accumulate=False):
        debuginfo(prj='ds')
        if partition_buffers is None:
            debuginfo(prj='ds')
            partition_buffers = [None] * len(param_list)

        for param, partition_buffer in zip(param_list, partition_buffers):
            self._partition_gradient(param, partition_buffer=partition_buffer, accumulate=accumulate)

    def _partition_gradient(self, param, partition_buffer=None, accumulate=False):

        #import pdb;pdb.set_trace()
        # param.grad=None
        # param.grad.test()
        print_rank_0(
            f"Partitioning param {param.ds_id} gradient of size {param.grad.numel()} type {param.grad.dtype} part_size {param.ds_tensor.ds_numel}"
        )
        see_memory_usage("Before partitioning gradients", force=False)
        partition_size = param.ds_tensor.ds_numel

        if partition_buffer is None:
            debuginfo(prj='ds')
            assert not accumulate, "No buffer to accumulate to"
            partition_buffer = torch.zeros(partition_size, dtype=param.dtype, device=param.device)
        else:
            debuginfo(prj='ds')
            assert partition_buffer.numel(
            ) >= partition_size, f"The partition buffer size {partition_buffer.numel()} should match the size of param.ds_tensor {partition_size}"

        rank = dist.get_rank(group=self.get_partition_dp_group(param))
        start = partition_size * rank
        end = start + partition_size

        dest_tensor_full_buffer = partition_buffer.view(-1).narrow(0, 0, partition_size)

        #print("before partition gradients")
        if start < param.ds_numel:
            debuginfo(prj='ds')
            elements = min(param.ds_numel - start, partition_size)

            dest_tensor = dest_tensor_full_buffer.narrow(0, 0, elements)
            src_tensor = param.grad.view(-1).narrow(0, start, elements)

            # just copy the grad partition to the buffer
            if not accumulate:
                debuginfo(prj='ds')
                dest_tensor.copy_(src_tensor)

            # if source and destination are on same device,
            # add to the provided buffer
            elif src_tensor.device == dest_tensor.device:
                debuginfo(prj='ds')
                dest_tensor.add_(src_tensor)

            # if source and destination are on different device, copy first to src
            # then add and move back to the destination. This seems to run faster
            # when src is gpu and dest is cpu
            # adding directly to cpu is very slow
            else:
                debuginfo(prj='ds')
                acc_tensor = torch.empty(src_tensor.numel(), dtype=param.dtype, device=param.device)

                acc_tensor.copy_(dest_tensor)
                acc_tensor.add_(src_tensor)
                dest_tensor.copy_(acc_tensor)

            # partition_buffer.view(-1).narrow(
            #     0,
            #     0,
            #     elements).copy_(param.grad.view(-1).narrow(0,
            #                                             start,
            #                                             elements))

        #print("after partition gradients")
        param.grad.data = dest_tensor_full_buffer.data
        see_memory_usage("After partitioning gradients", force=False)

    def get_partition_dp_group(self, param):
        debuginfo(prj='ds')
        return param.ds_process_group

    def get_partition_rank(self):
        """subclass can overload to specify different relative rank in
        parameter partition group"""
        debuginfo(prj='ds')
        return self.rank

    @property
    def num_partitions(self):
        debuginfo(prj='ds')
        return self.dp_world_size

    def get_dp_process_group(self):
        """ Return the communication group with all data-parallel ranks """
        debuginfo(prj='ds')
        return self.ds_process_group


class GatheredParameters:

    def __init__(self, params, modifier_rank=None, fwd_module=None, enabled=True):
        """A context that collects parameters that were partitioned via a
        :class:`deepspeed.zero.Init` context. The parameters are partitioned
        again upon exit.

        Args:
            params (``torch.nn.Parameter``): A single parameter, or an iterable of parameters (list, tuple, generator) of parameters to collect.
                It's assumed that all parameters are zero params.
            modifier_rank (int, optional): If specified, this rank's parameter will be
                broadcasted on exit from the context. This argument is required if ``params`` are
                modified, so that all processes have a consistent view of the data. Defaults
                to ``None``.
            fwd_module (``torch.nn.Module``, optional): If specified, ``params`` will be
                registered as external parameters of ``fwd_module``. See :meth:`deepspeed.zero.register_external_parameter`.
            enabled (bool, optional): If ``False``, this context is a no-op. Defaults to ``True``.

        Important: Make sure to use ``modifier_rank`` that is not ``None`` (e.g., ``modifier_rank=0``)
        if you need the GPU memory allocated by gather to be released upon exit from the context manager.

        Important: if ``params`` isn't an iterable of parameters or a single parameter it'll be silently ignored!

        Examples
        ========

        #. Allocate a partitioned module, initialize its weight on rank 0, and update all
           processes.

            .. code-block:: python

                with deepspeed.zero.Init():
                    linear = torch.nn.Linear(1000,1000)

                with deepspeed.zero.GatheredParameters(linear.weight,
                                                       modifier_rank=0):
                    if deepspeed.comm.get_rank() == 0:
                        linear.weight.zero_()

                with deepspeed.zero.GatheredParameters(linear.weight,
                                                       modifier_rank=0):
                    if deepspeed.comm.get_rank() == 0:
                        linear.weight.zero_()

        #. Collect a partitioned weight to pass to another module during
           training. The parameter will be registered as an external parameter
           and made available during the backward pass.

            .. code-block:: python
                :emphasize-lines: 6

                def forward(self, input):
                    x = self.layer1(input)

                    # self.layer1.weight is required by self.layer2.forward
                    with deepspeed.zero.GatheredParameters(self.layer1.weight,
                                                           fwd_module=self):
                        y = self.layer2(x, self.layer1.weight)
                    return y


        #. Pretrained model loading

            .. code-block:: python

                with deepspeed.zero.Init():
                    model = MyModel()

                state_dict = torch.load(model_path, map_location="cpu")

                def load(module: nn.Module, prefix=""):
                    # because zero3 puts placeholders in model params, this context
                    # manager gathers (unpartitions) the params of the current layer, then loads from
                    # the state dict and then re-partitions them again
                    with deepspeed.zero.GatheredParameters(list(module.parameters(recurse=False)), modifier_rank=0):
                        if deepspeed.comm.get_rank() == 0:
                            module._load_from_state_dict(state_dict, prefix)

                    for name, child in module._modules.items():
                        if child is not None:
                            load(child, prefix + name + ".")

                load(model, prefix="")

        If this approach is not used, then the full model will first be copied to each GPU. For models
        bigger than the memory of a single GPU, this method is required.
        """

        self.enabled = enabled
        if not enabled:
            return

        if isinstance(params, Iterable) and not isinstance(params, torch.Tensor):
            debuginfo(prj='ds')
            # deal with generators like model.parameters()
            # must convert to list to be able to iterate more than once if we get a generator
            params = list(params)
        else:
            debuginfo(prj='ds')
            # single param
            params = [params]
        # enable if at least one is zero-param, otherwise a noop
        if not any(is_zero_param(p) for p in params):
            debuginfo(prj='ds')
            self.enabled = False
            return

        self.params = [p for p in params if hasattr(p, "ds_id")]
        self.params = sorted(
            set(self.params), key=lambda x: x.ds_id
        )  # remove the duplicates to prevent racing condition, we must also make sure the order is the same on all ranks otherwise we'll get deadlocks
        self.src_rank = None
        if modifier_rank is not None:
            if self.params[0].ds_process_group == dist.get_world_group():
                self.src_rank = modifier_rank
                debuginfo(prj='ds')
            else:
                # A group was specified; convert DP rank to global rank
                self.src_rank = dist.get_global_rank(self.params[0].ds_process_group, modifier_rank)
                debuginfo(prj='ds')
        self.fwd_module = fwd_module
        if self.fwd_module is not None:
            # is a no-op if already registered
            for p in self.params:
                register_external_parameter(self.fwd_module, p)

    def __enter__(self):
        debuginfo(prj='ds')
        if not self.enabled:
            return
        self.params[0].all_gather(param_list=self.params)

    def __exit__(self, *exc):
        if not self.enabled:
            debuginfo(prj='ds')
            return
        if self.src_rank is None:
            debuginfo(prj='ds')
            self.params[0].partition(param_list=self.params, has_been_updated=False)
            return

        handles = [dist.broadcast(p, self.src_rank, group=p.ds_process_group, async_op=True) for p in self.params]
        for h in handles:
            h.wait()
        self.params[0].partition(param_list=self.params, has_been_updated=True)<|MERGE_RESOLUTION|>--- conflicted
+++ resolved
@@ -261,12 +261,9 @@
             kwargs['device'] = torch.device(get_accelerator().device_name(os.environ["LOCAL_RANK"]))
         tensor: Tensor = fn(*args, **kwargs)
         if tensor.is_floating_point():
-<<<<<<< HEAD
-            debuginfo(prj='ds')
-            tensor = tensor.to(target_fp_dtype)
-=======
+            debuginfo(prj='ds')
             tensor.data = tensor.data.to(target_fp_dtype)
->>>>>>> 388c8483
+
 
         return tensor
 
@@ -274,13 +271,8 @@
 
 
 def get_new_tensor_fn_for_dtype(dtype: torch.dtype) -> Callable:
-
-<<<<<<< HEAD
-    def new_tensor(cls, *args) -> Tensor:
-        debuginfo(prj='ds')
-=======
     def new_tensor(cls, *args, **kwargs) -> Tensor:
->>>>>>> 388c8483
+        debuginfo(prj='ds')
         device = torch.device(get_accelerator().device_name(os.environ["LOCAL_RANK"]))
         if not args:
             args = (0, )
@@ -740,15 +732,11 @@
     group_size_cache = dict()
     quantizer_cuda_module = None
 
-<<<<<<< HEAD
-    def __init__(self):
-        debuginfo(prj='ds')
-        self.quantizer_cuda_module = deepspeed.ops.op_builder.QuantizerBuilder().load()
-=======
     def __init__(self) -> None:
+        debuginfo(prj='ds')
         if CUDAQuantizer.quantizer_cuda_module is None:
             CUDAQuantizer.quantizer_cuda_module = deepspeed.ops.op_builder.QuantizerBuilder().load()
->>>>>>> 388c8483
+
 
     def quantize(self, param, groups=None):
         debuginfo(prj='ds')
@@ -807,22 +795,6 @@
     apply_param_persistence = False
     override_module_apply = get_config_default(DeepSpeedZeroConfig, "override_module_apply")
 
-<<<<<<< HEAD
-    def __init__(self,
-                 module=None,
-                 data_parallel_group=None,
-                 mem_efficient_linear=True,
-                 remote_device=None,
-                 pin_memory=False,
-                 config_dict_or_path=None,
-                 config=None,
-                 enabled=True,
-                 dtype=None,
-                 mpu=None,
-                 zero_param_parallel_group=None,
-                 zero_quantized_weights=False):
-        debuginfo(prj='ds')
-=======
     def __init__(
         self,
         module=None,
@@ -841,7 +813,7 @@
         sequence_data_parallel_group=None,
         param_swapper=None,
     ):
->>>>>>> 388c8483
+        debuginfo(prj='ds')
         """A context to enable massive model construction for training with
         ZeRO-3. Models are automatically partitioned (or, sharded) across the
         system and converted to half precision.
@@ -1155,27 +1127,14 @@
 
         @instrument_w_nvtx
         def all_gather_coalesced(params: Iterable[Parameter],
-<<<<<<< HEAD
-                                 forward: bool,
-                                 safe_mode: bool = False) -> AllGatherCoalescedHandle:
-            debuginfo(prj='ds')
-=======
                                  forward: bool = True,
                                  safe_mode: bool = False,
                                  quantize: bool = False) -> AllGatherCoalescedHandle:
->>>>>>> 388c8483
 
             # fetches from nvme if the partition is not available and in nvme
             self._ensure_availability_of_partitioned_params(params)
 
-<<<<<<< HEAD
-            quant = self.quantized_weights
-            if self.module is not None and self.module.training is False:
-                debuginfo(prj='ds')
-                quant = False
-
-=======
->>>>>>> 388c8483
+
             if self.num_partitions == 1:
                 debuginfo(prj='ds')
                 return _no_gather_coalesced(params)
@@ -1488,16 +1447,6 @@
                     all_gather_list.append(param)
         # note: param_list may contain params that are already in flight / aviailable. So we need to use all_gather_list
         if not async_op:
-<<<<<<< HEAD
-            debuginfo(prj='ds')
-            if len(param_list) == 1:
-                debuginfo(prj='ds')
-                ret_value = self._allgather_params(all_gather_list, hierarchy=hierarchy)
-            else:
-                debuginfo(prj='ds')
-                ret_value = self._allgather_params_coalesced(all_gather_list, hierarchy)
-
-=======
             if len(all_gather_list) == 1:
                 ret_value = self._allgather_params(all_gather_list, hierarchy=hierarchy)
             else:
@@ -1513,7 +1462,6 @@
                 # _allgather_params_coalesced always return None
                 self._allgather_params_coalesced(all_gather_nonquantize_list, hierarchy, quantize=False)
                 self._allgather_params_coalesced(all_gather_quantize_list, hierarchy, quantize=True)
->>>>>>> 388c8483
             for param in all_gather_list:
                 param.ds_status = ZeroParamStatus.AVAILABLE
             return None
@@ -1774,15 +1722,11 @@
         param.data = replicated_tensor.data
         return handle
 
-<<<<<<< HEAD
-    def _allgather_params_coalesced(self, param_list, hierarchy=0):
-        debuginfo(prj='ds')
-=======
     def _allgather_params_coalesced(self, param_list, hierarchy=0, quantize=False):
->>>>>>> 388c8483
         """ blocking call
         avoid explicit memory copy in _allgather_params
         """
+        debuginfo(prj='ds')
         if len(param_list) == 0:
             debuginfo(prj='ds')
             return
