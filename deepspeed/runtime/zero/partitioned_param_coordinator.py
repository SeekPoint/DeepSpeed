--- conflicted
+++ resolved
@@ -18,12 +18,8 @@
 from deepspeed.accelerator import get_accelerator
 import logging
 
-<<<<<<< HEAD
 from pydebug import debuginfo
-=======
 ENABLE_PROFILER = False
-
->>>>>>> 388c8483
 
 def debug_rank0(message: str) -> None:
     if dist.get_rank() == 0:
@@ -443,9 +439,7 @@
 
     @instrument_w_nvtx
     def __all_gather_params(self, params: Set[Parameter], forward: bool) -> None:
-<<<<<<< HEAD
-        debuginfo(prj='ds')
-=======
+        debuginfo(prj='ds')
         quantized_params = []
         nonquantized_params = []
         for param in params:
@@ -459,7 +453,6 @@
             self.__all_gather_params_(nonquantized_params, forward, quantize=self.zero_quantized_weights)
 
     def __all_gather_params_(self, params: Set[Parameter], forward: bool, quantize: bool = False) -> None:
->>>>>>> 388c8483
         """for each partitioned parameter, kick off an async allgather and store
         the work handle for the in flight parameters."""
         partitioned_params = []
@@ -470,11 +463,8 @@
                 all_gather_numel += param.ds_numel
 
         if partitioned_params:
-<<<<<<< HEAD
-            debuginfo(prj='ds')
-=======
-            partitioned_params
->>>>>>> 388c8483
+            debuginfo(prj='ds')
+
             self.__n_available_params += all_gather_numel
             with get_accelerator().stream(self.__allgather_stream):
                 event_name = __class__.FORWARD_ALL_GATHER if forward else __class__.BACKWARD_ALL_GATHER
