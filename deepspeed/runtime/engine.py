"""
Copyright 2019 The Microsoft DeepSpeed Team
"""

import os
import re
import stat
import math
import torch
import warnings
import hashlib
import torch.distributed as dist
from collections import defaultdict, OrderedDict
from shutil import copyfile

from torch.nn.modules import Module
from torch.nn.parameter import Parameter
from torch.optim import Optimizer
from torch.optim.lr_scheduler import _LRScheduler

from typing import Callable, Dict, Optional, Union, Iterable

import deepspeed

from deepspeed.runtime.utils import see_memory_usage, get_ma_status, DummyOptim
from deepspeed.runtime.zero.stage_1_and_2 import DeepSpeedZeroOptimizer
from deepspeed.runtime.zero.partition_parameters import ZeroParamStatus
from deepspeed.runtime.zero.utils import is_zero_supported_optimizer, ZeRORuntimeException
from deepspeed.runtime.activation_checkpointing import (
    checkpointing as activation_checkpointing,
)
from deepspeed.runtime.fp16.fused_optimizer import FP16_Optimizer
from deepspeed.runtime.fp16.unfused_optimizer import FP16_UnfusedOptimizer

from deepspeed.runtime.config import DeepSpeedConfig, DEEPSPEED_OPTIMIZERS, \
    ADAGRAD_OPTIMIZER, ADAM_OPTIMIZER, ADAMW_OPTIMIZER, LAMB_OPTIMIZER, ONEBIT_ADAM_OPTIMIZER, ONEBIT_LAMB_OPTIMIZER, \
    TORCH_ADAM_PARAM, ADAM_W_MODE, ADAM_W_MODE_DEFAULT

from deepspeed.runtime.dataloader import DeepSpeedDataLoader
from deepspeed.runtime.constants import \
    ROUTE_TRAIN, ROUTE_PREDICT, ROUTE_EVAL, \
    PLD_THETA, PLD_GAMMA
from deepspeed.runtime.zero.constants import \
    ZERO_OPTIMIZATION_OPTIMIZER_STATES, ZERO_OPTIMIZATION_GRADIENTS, ZERO_OPTIMIZATION_WEIGHTS
from deepspeed.checkpoint.constants import OPTIMIZER_STATE_DICT
from deepspeed.runtime.sparse_tensor import SparseTensor

import deepspeed.runtime.lr_schedules as lr_schedules
import deepspeed.utils.groups as groups
from deepspeed.runtime.utils import get_grad_norm
from deepspeed.utils import logger, log_dist, init_distributed, instrument_w_nvtx
from deepspeed.utils.timer import ThroughputTimer, SynchronizedWallClockTimer
from deepspeed.utils.debug import debug_extract_module_and_param_names
from deepspeed.runtime.progressive_layer_drop import ProgressiveLayerDrop
from deepspeed.runtime.utils import clip_grad_norm_
from deepspeed.runtime.eigenvalue import Eigenvalue
from deepspeed.runtime.data_pipeline.curriculum_scheduler import CurriculumScheduler

from .pipe.module import PipelineModule
from .utils import ensure_directory_exists, get_ma_status
from ..ops.op_builder import UtilsBuilder
from ..ops.adam import DeepSpeedCPUAdam
from ..ops.adam import FusedAdam
from ..moe.sharded_moe import TopKGate, MOELayer
from ..moe.layer import MoE
from ..moe.utils import is_moe_param
from ..git_version_info import version

from deepspeed.profiling.flops_profiler.profiler import FlopsProfiler
from deepspeed.utils.logging import print_json_dist

MEMORY_OPT_ALLREDUCE_SIZE = 500000000

DeepSpeedOptimizerCallable = \
    Callable[[Union[Iterable[Parameter], Dict[str, Iterable]]], Optimizer]
DeepSpeedSchedulerCallable = Callable[[Optimizer], _LRScheduler]

try:
    import apex
    from apex import amp
    APEX_INSTALLED = True
except ImportError:
    # Fail silently so we don't spam logs unnecessarily if user isn't using amp
    APEX_INSTALLED = False
    pass


def split_half_float_double_sparse(tensors):
    supported_types = [
        "torch.cuda.HalfTensor",
        "torch.cuda.FloatTensor",
        "torch.cuda.DoubleTensor",
        "torch.cuda.BFloat16Tensor",
        SparseTensor.type()
    ]

    for t in tensors:
        assert t.type() in supported_types, f"attempting to reduce an unsupported grad type: {t.type()}"

    buckets = []
    for i, dtype in enumerate(supported_types):
        bucket = [t for t in tensors if t.type() == dtype]
        if bucket:
            buckets.append((dtype, bucket))
    return buckets


def print_configuration(args, name):
    logger.info("{}:".format(name))
    for arg in sorted(vars(args)):
        dots = "." * (29 - len(arg))
        logger.info("  {} {} {}".format(arg, dots, getattr(args, arg)))


FORWARD_MICRO_TIMER = 'forward_microstep'
FORWARD_GLOBAL_TIMER = 'forward'
BACKWARD_MICRO_TIMER = 'backward_microstep'
BACKWARD_GLOBAL_TIMER = 'backward'
BACKWARD_INNER_MICRO_TIMER = 'backward_inner_microstep'
BACKWARD_INNER_GLOBAL_TIMER = 'backward_inner'
BACKWARD_REDUCE_MICRO_TIMER = 'backward_allreduce_microstep'
BACKWARD_REDUCE_GLOBAL_TIMER = 'backward_allreduce'
STEP_MICRO_TIMER = 'step_microstep'
STEP_GLOBAL_TIMER = 'step'


class EngineTimers(object):
    r"""Wallclock timers for DeepSpeedEngine"""
    def __init__(self, enable_micro_timers, enable_global_timers):
        self.forward_timers = []
        self.backward_timers = []
        self.backward_inner_timers = []
        self.backward_reduce_timers = []
        self.step_timers = []
        self.global_timers = []
        self.micro_timers = []

        if enable_micro_timers:
            self.forward_timers += [FORWARD_MICRO_TIMER]
            self.backward_timers += [BACKWARD_MICRO_TIMER]
            self.backward_inner_timers += [BACKWARD_INNER_MICRO_TIMER]
            self.backward_reduce_timers += [BACKWARD_REDUCE_MICRO_TIMER]
            self.step_timers += [STEP_MICRO_TIMER]
            self.micro_timers += [
                FORWARD_MICRO_TIMER,
                BACKWARD_MICRO_TIMER,
                BACKWARD_INNER_MICRO_TIMER,
                BACKWARD_REDUCE_MICRO_TIMER,
                STEP_MICRO_TIMER
            ]

        if enable_global_timers:
            self.forward_timers += [FORWARD_GLOBAL_TIMER]
            self.backward_timers += [BACKWARD_GLOBAL_TIMER]
            self.backward_inner_timers += [BACKWARD_INNER_GLOBAL_TIMER]
            self.backward_reduce_timers += [BACKWARD_REDUCE_GLOBAL_TIMER]
            self.step_timers += [STEP_GLOBAL_TIMER]
            self.global_timers += [
                FORWARD_GLOBAL_TIMER,
                BACKWARD_GLOBAL_TIMER,
                BACKWARD_INNER_GLOBAL_TIMER,
                BACKWARD_REDUCE_GLOBAL_TIMER,
                STEP_GLOBAL_TIMER
            ]


class DeepSpeedEngine(Module):
    r"""DeepSpeed engine for training."""
    def __init__(
        self,
        args,
        model,
        optimizer=None,
        model_parameters=None,
        training_data=None,
        lr_scheduler=None,
        mpu=None,
        dist_init_required=None,
        collate_fn=None,
        config=None,
        config_params=None,
        dont_change_device=False,
    ):
        super(DeepSpeedEngine, self).__init__()
        self.dont_change_device = dont_change_device
        self.client_optimizer = optimizer
        self.client_model_parameters = model_parameters
        self.client_lr_scheduler = lr_scheduler
        self.training_data = training_data
        self.collate_fn = collate_fn
        self.mpu = mpu
        self.data_parallel_group = None
        self.global_steps = 0
        self.global_samples = 0
        self.micro_steps = 0
        self.skipped_steps = 0
        self.gradient_average = True
        self.warn_unscaled_loss = True
        self.config = config
        self.loaded_checkpoint_mp_world_size = None
        self.loaded_checkpoint_dp_world_size = None
        self.enable_backward_allreduce = True
        self.progressive_layer_drop = None
        self.eigenvalue = None
        self.block_eigenvalue = None
        self.gas_boundary_ctr = 0
        self.dist_backend = "nccl"
        self.has_moe_layers = False
        self.num_experts = []
        self.gate_modules = []
        self.moe_layers = []
        self._step_applied = False
        self._global_grad_norm = None
        self._is_gradient_accumulation_boundary = None

        # for debug purposes - can then debug print: debug_get_module_name(module)
        debug_extract_module_and_param_names(model)

        # needed for zero_to_fp32 weights reconstruction to remap nameless data to state_dict
        self.param_names = {param: name for name, param in model.named_parameters()}

        # Set config using config_params for backwards compat
        if self.config is None and config_params is not None:
            self.config = config_params

        if dist_init_required is None:
            dist_init_required = not dist.is_initialized()

        if dist_init_required is False:
            assert (
                dist.is_initialized() is True
            ), "Torch distributed not initialized. Please set dist_init_required to True or initialize before calling deepspeed.initialize()"
        else:
            # Initialize torch distributed if needed
            init_distributed(dist_backend=self.dist_backend)

        self._do_args_sanity_check(args)
        self._configure_with_arguments(args, mpu)
        self._do_sanity_check()
        see_memory_usage(f"DeepSpeed Engine: After args sanity test",
                         force=self.memory_breakdown())
        if mpu is not None:
            assert not self.elasticity_enabled(), (
                "Elasticity is not currently supported" " with model parallelism."
            )

        self._set_distributed_vars(args)

        if self.tensorboard_enabled() and self.global_rank == 0:
            self.summary_writer = self.get_summary_writer()

        see_memory_usage(
            f"DeepSpeed Engine: Before configure distributed model",
            force=self.memory_breakdown(),
        )

        self.pipeline_parallelism = isinstance(model, PipelineModule)

        # Configure distributed model
        self._configure_distributed_model(model)

        self._get_model_parameters()

        see_memory_usage(f"DeepSpeed Engine: After configure distributed model")

        # Configure wall clock timers
        self.timers = SynchronizedWallClockTimer()
        # Throughput timer
        self.tput_timer = ThroughputTimer(
            batch_size=self.train_micro_batch_size_per_gpu(),
            num_workers=self.dp_world_size,
            steps_per_output=self.steps_per_print(),
            monitor_memory=False,
        )

        if dist.get_rank() == 0:
            logger.info(
                f"DeepSpeed Flops Profiler Enabled: {self.flops_profiler_enabled()}")

        if self.flops_profiler_enabled():
            self.flops_profiler = FlopsProfiler(self.module, self)

        if training_data:
            self.training_dataloader = self.deepspeed_io(training_data)
        else:
            self.training_dataloader = None

        # Configure optimizer and scheduler
        self.optimizer = None
        self.basic_optimizer = None
        self.lr_scheduler = None
        if model_parameters or optimizer:
            self._configure_optimizer(optimizer, model_parameters)
            self._configure_lr_scheduler(lr_scheduler)
            self._report_progress(0)
        elif self.zero_optimization():
            # no optim selected but zero is enabled
            self.optimizer = self._configure_zero_optimizer(optimizer=None)

        self._get_model_parameters()

        # Bookkeeping for sparse support
        self.sparse_tensor_module_names = set()
        # if self.sparse_gradients_enabled():
        for name, module in self.module.named_modules():
            if isinstance(module,
                          (torch.nn.Embedding,
                           torch.nn.EmbeddingBag)) and self.sparse_gradients_enabled():
                self.sparse_tensor_module_names.add(name + ".weight")
                logger.info(
                    "Will convert {} to sparse tensor during training".format(name))

        self.save_non_zero_checkpoint = False
        self.save_zero_checkpoint = False
        self._configure_checkpointing(dist_init_required)

        if self.eigenvalue_enabled():
            self.eigenvalue = self._configure_eigenvalue()

        if self.pld_enabled():
            self.progressive_layer_drop = self._configure_progressive_layer_drop()

        if self.curriculum_enabled():
            self.curriculum_scheduler = self._configure_curriculum_scheduler()

        # Engine timers

        self.engine_timers = EngineTimers(
            enable_micro_timers=self.wall_clock_breakdown(),
            enable_global_timers=self.wall_clock_breakdown()
            or self.flops_profiler_enabled())

        if self.global_rank == 0:
            self._config.print("DeepSpeedEngine configuration")
            if self.dump_state():
                print_configuration(self, "DeepSpeedEngine")

        # Load pre-installed or JIT compile (un)flatten ops
        util_ops = UtilsBuilder().load()
        self.flatten = util_ops.flatten
        self.unflatten = util_ops.unflatten

    def _get_model_parameters(self):
        if self.autotuning_profile_model_info():
            self.autotuning_model_info = {}
            num_params = 0
            trainable_num_params = 0

            for p in self.module.parameters():
                # since user code might call deepspeed.zero.Init() before deepspeed.initialize(), need to check the attrbuite to check if the parameter is partitioned in zero 3 already or not
                n = 0
                if hasattr(p, "ds_tensor"):  # if the parameter is partitioned in zero 3
                    n += p.ds_numel
                else:  # if the parameter is not partitioned in zero 3 yet
                    n += p.numel()
                num_params += n
                if p.requires_grad:
                    trainable_num_params += n
            if self.global_rank == 0:
                self.autotuning_model_info[
                    "num_params"] = num_params * self.mp_world_size
                self.autotuning_model_info[
                    "trainable_num_params"] = trainable_num_params * self.mp_world_size

            logger.info(f"model parameter = {num_params}")

    def get_batch_info(self):
        """Get all training batch related settings.

        Returns:
            train_batch_size (int): The effective training batch size. This is the amount of data
                samples that leads to one step of model update.
            train_micro_batch_size_per_gpu (int): Batch size to be processed by one GPU in one
                step (without gradient accumulation).
            gradient_accumulation_steps (int): Number of training steps to accumulate gradients
                before averaging and applying them.
        """
        return (
            self.train_batch_size,
            self.train_micro_batch_size_per_gpu,
            self.gradient_accumulation_steps,
        )

    def set_train_batch_size(self, train_batch_size):
        """Adjust the global batch size by increasing or decreasing the number of
        micro-batches (i.e., gradient accumulation steps). The size of each micro-batch
        (i.e., ``train_micro_batch_size_per_gpu``) is not changed.
        Args:
            train_batch_size (int): The new global batch size for training.
        Raises:
            ValueError: if ``train_batch_size`` is not divisible by the
                configured micro-batch size and data parallelism.
        """
        if train_batch_size % (self.train_micro_batch_size_per_gpu() *
                               self.dp_world_size) != 0:
            #print(f'{train_batch_size=} {self.train_micro_batch_size_per_gpu()=} {self.dp_world_size=}')
            raise ValueError(
                f'Train batch size must be divisible by micro-batch data parallelism')
        new_gas = train_batch_size // (self.train_micro_batch_size_per_gpu() *
                                       self.dp_world_size)
        # overwrite config
        self._config.train_batch_size = train_batch_size
        self._config.gradient_accumulation_steps = new_gas

    def get_global_grad_norm(self) -> float:
        """Return the 2-norm of all gradients. If there is model parallelism,
        the norm will be global.

        The computed norm will be cached and reused until the next step() pass.
        .. note::
            In the presence of model parallelism, this is a collective call
            and acts as a barrier among ``mpu.get_model_parallel_group()``.
        Returns:
            float: norm
        """
        return self._global_grad_norm

    def get_global_grad_norm(self) -> float:
        """Return the 2-norm of all gradients. If there is model parallelism,
        the norm will be global.

        The computed norm will be cached and reused until the next step() pass.
        .. note::
            In the presence of model parallelism, this is a collective call
            and acts as a barrier among ``mpu.get_model_parallel_group()``.
        Returns:
            float: norm
        """
        return self._global_grad_norm

    def checkpoint_tag_validation_enabled(self):
        return self._config.checkpoint_tag_validation_enabled

    def checkpoint_tag_validation_fail(self):
        return self._config.checkpoint_tag_validation_fail

    def elasticity_enabled(self):
        return self._config.elasticity_enabled

    def pld_enabled(self):
        return self._config.pld_enabled

    def pld_params(self):
        return self._config.pld_params

    def pld_theta(self):
        return self.pld_params()[PLD_THETA]

    def pld_gamma(self):
        return self.pld_params()[PLD_GAMMA]

    def eigenvalue_enabled(self):
        return self._config.eigenvalue_enabled

    def eigenvalue_verbose(self):
        return self._config.eigenvalue_verbose

    def eigenvalue_max_iter(self):
        return self._config.eigenvalue_max_iter

    def eigenvalue_tol(self):
        return self._config.eigenvalue_tol

    def eigenvalue_stability(self):
        return self._config.eigenvalue_stability

    def eigenvalue_gas_boundary_resolution(self):
        return self._config.eigenvalue_gas_boundary_resolution

    def eigenvalue_layer_name(self):
        return self._config.eigenvalue_layer_name

    def eigenvalue_layer_num(self):
        return self._config.eigenvalue_layer_num

    def curriculum_enabled(self):
        return self._config.curriculum_enabled

    def curriculum_params(self):
        return self._config.curriculum_params

    def tensorboard_enabled(self):
        return self._config.tensorboard_enabled

    def tensorboard_output_path(self):
        return self._config.tensorboard_output_path

    def tensorboard_job_name(self):
        return self._config.tensorboard_job_name

    def get_summary_writer(
            self,
            name="DeepSpeedJobName",
            base=os.path.join(os.path.expanduser("~"),
                              "tensorboard"),
    ):
        if self.tensorboard_output_path():
            base_dir = self.tensorboard_output_path()
            job_name = self.tensorboard_job_name()
            log_dir = os.path.join(base_dir, job_name)
        else:
            if self.tensorboard_job_name():
                name = self.tensorboard_job_name()

            # Infrastructure-specific job-id
            if "DLWS_JOB_ID" in os.environ:
                infra_job_id = os.environ["DLWS_JOB_ID"]
            elif "DLTS_JOB_ID" in os.environ:
                infra_job_id = os.environ["DLTS_JOB_ID"]
            else:
                infra_job_id = "unknown-job-id"

            summary_writer_dir_name = os.path.join(infra_job_id, "logs")
            log_dir = os.path.join(base, summary_writer_dir_name, name)

        os.makedirs(log_dir, exist_ok=True)
        try:
            # torch.utils.tensorboard will fail if `tensorboard` is not available,
            # see their docs for more details: https://pytorch.org/docs/1.8.0/tensorboard.html
            import tensorboard
        except ImportError:
            print(
                'If you want to use tensorboard logging please `pip install tensorboard`'
            )
            raise
        from torch.utils.tensorboard import SummaryWriter

        return SummaryWriter(log_dir=log_dir)

    def wall_clock_breakdown(self):
        return self._config.wall_clock_breakdown

    def flops_profiler_enabled(self):
        return self._config.flops_profiler_config.enabled or self.autotuning_enabled()

    def flops_profiler_profile_step(self):
        step = self._config.flops_profiler_config.profile_step
        if self._config.autotuning_config.enabled:
            step = self.autotuning_start_profile_step()
        return step

    def flops_profiler_module_depth(self):
        return self._config.flops_profiler_config.module_depth

    def flops_profiler_top_modules(self):
        return self._config.flops_profiler_config.top_modules

    def flops_profiler_detailed(self):
        if self._config.autotuning_config.enabled:
            return False
        return self._config.flops_profiler_config.detailed

    def flops_profiler_output_file(self):
        return self._config.flops_profiler_config.output_file

    def memory_breakdown(self):
        return self._config.memory_breakdown

    def autotuning_enabled(self):
        return self._config.autotuning_config.enabled

    def autotuning_start_profile_step(self):
        return self._config.autotuning_config.start_profile_step

    def autotuning_end_profile_step(self):
        return self._config.autotuning_config.end_profile_step

    def autotuning_metric_path(self):
        path = self._config.autotuning_config.metric_path
        if not path:
            path = os.path.join(os.getcwd(), "autotuning_metric.json")
        return path

    def autotuning_model_info_path(self):
        path = self._config.autotuning_config.model_info_path
        if not path:
            path = os.path.join(os.getcwd(), "autotuning_model_info.json")
        return path

    def autotuning_metric(self):
        return self._config.autotuning_config.metric

    def autotuning_profile_model_info(self):
        return self.autotuning_enabled(
        ) and self._config.autotuning_config.model_info and self._config.autotuning_config.model_info.get(
            "profile",
            False)

    def sparse_gradients_enabled(self):
        return self._config.sparse_gradients_enabled

    def train_batch_size(self):
        return self._config.train_batch_size

    def train_micro_batch_size_per_gpu(self):
        return self._config.train_micro_batch_size_per_gpu

    def optimizer_name(self):
        return (self.client_optimizer.__class__.__name__
                if self.client_optimizer else self._config.optimizer_name)

    def optimizer_params(self):
        return self._config.optimizer_params

    def optimizer_legacy_fusion(self):
        return self._config.optimizer_legacy_fusion

    def scheduler_name(self):
        return self._config.scheduler_name

    def scheduler_params(self):
        return self._config.scheduler_params

    def quantize_training(self):
        return (
            self._config.quantize_training_enabled,
            self._config.quantize_target_bits,
            self._config.quantize_start_bits,
            self._config.quantize_period,
            self._config.quantize_offset,
            self._config.quantize_groups,
            self._config.fp16_mixed_quantize,
            self._config.quantize_change_rate,
            self._config.quantize_type,
            self._config.quantize_rounding,
            self._config.quantize_verbose,
            self._config.use_quantizer_kernel,
        )

    def zero_optimization(self):
        return self._config.zero_enabled

    def zero_allow_untested_optimizer(self):
        return self._config.zero_allow_untested_optimizer

    def zero_reduce_scatter(self):
        return self._config.zero_config.reduce_scatter

    def zero_overlap_comm(self):
        return self._config.zero_config.overlap_comm

    def zero_offload_optimizer(self):
        return self._config.zero_config.offload_optimizer

    def zero_offload_param(self):
        return self._config.zero_config.offload_param

    def zero_cpu_offload(self):
        return self._config.zero_config.offload_optimizer is not None

    def zero_sub_group_size(self):
        return self._config.zero_config.sub_group_size

    def zero_optimization_stage(self):
        return self._config.zero_optimization_stage

    def zero_reduce_bucket_size(self):
        return self._config.zero_config.reduce_bucket_size

    def zero_allgather_bucket_size(self):
        return self._config.zero_config.allgather_bucket_size

    def zero_optimization_partition_gradients(self):
        return self.zero_optimization_stage() >= ZERO_OPTIMIZATION_GRADIENTS

    def zero_optimization_partition_weights(self):
        return self.zero_optimization_stage() >= ZERO_OPTIMIZATION_WEIGHTS

    def zero_contiguous_gradients(self):
        return self._config.zero_config.contiguous_gradients

    def zero_load_from_fp32_weights(self):
        return self._config.zero_config.load_from_fp32_weights

    def zero_elastic_checkpoint(self):
        return self._config.zero_config.elastic_checkpoint

    def zero_max_live_parameters(self):
        return self._config.zero_config.max_live_parameters

    def zero_max_reuse_distance(self):
        return self._config.zero_config.max_reuse_distance

    def zero_prefetch_bucket_size(self):
        return self._config.zero_config.prefetch_bucket_size

    def zero_param_persistence_threshold(self):
        return self._config.zero_config.param_persistence_threshold

    def zero_gather_16bit_weights_on_model_save(self):
        return self._config.zero_config.gather_16bit_weights_on_model_save

    def zero_grad_hooks(self):
        return self._config.zero_config.grad_hooks

    def zero_legacy_stage1(self):
        return self._config.zero_config.legacy_stage1

    def zero_ignore_unused_parameters(self):
        return self._config.zero_config.ignore_unused_parameters

    def fp16_enabled(self):
        return self._config.fp16_enabled

    def bfloat16_enabled(self):
        return self._config.bfloat16_enabled

    def fp16_master_weights_and_gradients(self):
        return self._config.fp16_master_weights_and_gradients

    def amp_enabled(self):
        return self._config.amp_enabled

    def amp_params(self):
        return self._config.amp_params

    def loss_scale(self):
        return self._config.loss_scale

    def gradient_accumulation_steps(self):
        return self._config.gradient_accumulation_steps

    @property
    def communication_data_type(self):
        res = self._config.communication_data_type
        if res is not None:
            return res
        elif self.fp16_enabled() or self.zero_optimization_stage():
            return torch.float16
        elif self.bfloat16_enabled():
            return torch.bfloat16

        return torch.float32

    def postscale_gradients(self):
        return not self._config.prescale_gradients

    def gradient_predivide_factor(self):
        return self._config.gradient_predivide_factor

    def steps_per_print(self):
        return self._config.steps_per_print

    def zero_allgather_partitions(self):
        return self._config.zero_config.allgather_partitions

    def zero_round_robin_gradients(self):
        return self._config.zero_config.round_robin_gradients

    def dump_state(self):
        return self._config.dump_state

    def gradient_clipping(self):
        return self._config.gradient_clipping

    def dynamic_loss_scale(self):
        return self._config.loss_scale == 0

    def initial_dynamic_scale(self):
        return self._config.initial_dynamic_scale

    def dynamic_loss_scale_args(self):
        return self._config.dynamic_loss_scale_args

    def swap_tensor_config(self):
        return self._config.swap_tensor_config

    def aio_config(self):
        return self._config.aio_config

    def _configure_lr_scheduler(self, client_lr_scheduler):
        # First check for scheduler in json configuration
        lr_scheduler = self._scheduler_from_config(self.optimizer)
        if lr_scheduler:
            if self.global_rank == 0:
                logger.info(
                    f"DeepSpeed using configured LR scheduler = {self.scheduler_name()}")
            self.lr_scheduler = lr_scheduler
        else:
            if isinstance(client_lr_scheduler, Callable):
                if self.global_rank == 0:
                    logger.info('DeepSpeed using client callable to create LR scheduler')
                self.lr_scheduler = client_lr_scheduler(self.basic_optimizer)
            else:
                if self.global_rank == 0:
                    logger.info('DeepSpeed using client LR scheduler')
                self.lr_scheduler = client_lr_scheduler

        log_dist(f'DeepSpeed LR Scheduler = {self.lr_scheduler}', ranks=[0])

    def _configure_checkpointing(self, dist_init_required):

        dp_rank = self.global_rank
        if self.mpu:
            dp_rank = self.mpu.get_data_parallel_rank()

        # only the first data parallel process needs to store the model checkpoint
        self.save_non_zero_checkpoint = (
            dp_rank == 0) or self.zero_optimization_partition_weights()

        if self.zero_optimization():
            param_rank = torch.distributed.get_rank(
                group=self.optimizer.dp_process_group)

            # Only the first parameter parallel process needs to store the
            # optimizer state checkpoints for zero
            self.save_zero_checkpoint = param_rank == dp_rank

    def _scheduler_from_config(self, optimizer):
        scheduler_name = self.scheduler_name()
        if scheduler_name is not None:
            if hasattr(lr_schedules, scheduler_name):
                scheduler = getattr(lr_schedules, scheduler_name)
            else:
                assert hasattr(
                    torch.optim.lr_scheduler, scheduler_name
                ), f"DeepSpeed does not recognize LR scheduler {scheduler_name}"

                scheduler = getattr(torch.optim.lr_scheduler, scheduler_name)

            scheduler_params = self.scheduler_params()
            instantiated_scheduler = scheduler(optimizer, **scheduler_params)
            return instantiated_scheduler
        else:
            return None

    def _set_distributed_vars(self, args):
        device_rank = args.device_rank if args is not None and hasattr(
            args,
            'device_rank') else self.local_rank
        if device_rank >= 0:
            torch.cuda.set_device(device_rank)
            self.device = torch.device("cuda", device_rank)
            self.world_size = dist.get_world_size()
            self.global_rank = dist.get_rank()
        else:
            self.world_size = 1
            self.global_rank = 0
            self.device = torch.device("cuda")

    # Configure based on command line arguments
    def _configure_with_arguments(self, args, mpu):
        # After the distributed backend is initialized we are guaranteed the LOCAL_RANK
        # environment variable is set. We must align args.local_rank to this value for
        # backwards compatibility with scripts relying on [args|self].local_rank containing
        # the correct local rank info. _do_args_sanity_check will ensure this is the case.

        if "OMPI_COMM_WORLD_LOCAL_RANK" in os.environ:
            ompi_local_rank = os.environ.get("OMPI_COMM_WORLD_LOCAL_RANK")
            local_rank = os.environ.get('LOCAL_RANK', ompi_local_rank)
            assert ompi_local_rank == local_rank, f"LOCAL_RANK ({local_rank}) != OMPI_COMM_WORLD_LOCAL_RANK ({ompi_local_rank}), " \
                "not sure how to proceed as we're seeing conflicting local rank info."
            os.environ['LOCAL_RANK'] = local_rank

        self.local_rank = int(os.environ['LOCAL_RANK'])
        if hasattr(args, 'local_rank'):
            args.local_rank = self.local_rank

        if self.config is None:
            self.config = (args.deepspeed_config
                           if hasattr(args,
                                      "deepspeed_config") else None)
        self._config = DeepSpeedConfig(self.config, mpu)

    # Validate command line arguments
    def _do_args_sanity_check(self, args):
        if hasattr(args, "deepscale_config") and args.deepscale_config is not None:
            logger.warning(
                "************ --deepscale_config is deprecated, please use --deepspeed_config ************"
            )
            if hasattr(args, "deepspeed_config"):
                assert (
                    args.deepspeed_config is None
                ), "Not sure how to proceed, we were given both a deepscale_config and deepspeed_config"
            args.deepspeed_config = args.deepscale_config

        assert "LOCAL_RANK" in os.environ or "OMPI_COMM_WORLD_LOCAL_RANK" in os.environ, "DeepSpeed requires the LOCAL_RANK environment " \
            "variable, it is set by the deepspeed launcher, deepspeed.init_distributed, or the torch.distributed launcher. If using a " \
            "different launcher please ensure LOCAL_RANK is set prior to initializing deepspeed."

        if hasattr(args, 'local_rank') and args.local_rank != None:
            assert isinstance(
                args.local_rank, int), f"args.local_rank of {args.local_rank} is an unknown type {type(args.local_rank)}"
            if args.local_rank >= 0:
                env_local_rank = int(os.environ.get("LOCAL_RANK"))
                assert (
                    env_local_rank == args.local_rank
                ), f"Mismatch in local rank setting, args.local_rank={args.local_rank} but env['LOCAL_RANK']={env_local_rank}."

        if self.config is None:
            assert (
                hasattr(
                    args, "deepspeed_config") and args.deepspeed_config is not None
            ), "DeepSpeed requires --deepspeed_config to specify configuration file"

            assert os.path.isfile(
                args.deepspeed_config
            ), "DeepSpeed configuration file: {} is not an existing file".format(
                args.deepspeed_config
            )

    def _is_supported_optimizer(self, optimizer_name):
        return (optimizer_name in DEEPSPEED_OPTIMIZERS
                or getattr(torch.optim,
                           optimizer_name,
                           None) is not None)

    # Validate configuration based on command line arguments
    def _do_sanity_check(self):
        assert isinstance(self.client_optimizer, (type(None), Optimizer, Callable)), \
            f'Client Optimizer is of unexpected type {type(self.client_optimizer)}'

        if not self.client_optimizer:
            if self.optimizer_name() is not None:
                assert self._is_supported_optimizer(
                    self.optimizer_name()
                ), "{} is not a supported DeepSpeed Optimizer".format(
                    self.optimizer_name()
                )

        if (self.optimizer_name() == LAMB_OPTIMIZER
                or self.optimizer_name() == ONEBIT_LAMB_OPTIMIZER):
            assert (
                self.dynamic_loss_scale()
            ), "DeepSpeed {} optimizer requires dynamic loss scaling".format(
                self.optimizer_name()
            )

        # Detect invalid combinations of client optimizer and client scheduler
        if isinstance(self.client_lr_scheduler, _LRScheduler):
            assert isinstance(self.client_optimizer, Optimizer), \
                f'Client Optimizer (type = {type(self.client_optimizer)} is not instantiated but Client LR Scheduler is instantiated'

    def _broadcast_model(self):
        def is_replicated(p):
            if hasattr(p, "ds_status") and p.ds_status is not ZeroParamStatus.AVAILABLE:
                return False
            return True

        for p in self.module.parameters():
            # Broadcast the model for different parameters
            if is_moe_param(p):
                if torch.is_tensor(p) and is_replicated(p):
                    dist.broadcast(p,
                                   groups._get_expert_broadcast_src_rank(p.group_name),
                                   group=self.expert_data_parallel_group[p.group_name])
            else:
                if torch.is_tensor(p) and is_replicated(p):
                    dist.broadcast(p,
                                   groups._get_broadcast_src_rank(),
                                   group=self.data_parallel_group)

    @staticmethod
    def __check_params(model: Module, dtype: torch.dtype) -> None:
        if not all(param.dtype == dtype
                   for param in model.parameters()) and dist.get_rank() == 0:
            raise ValueError(
                f"{dtype} is enabled but the following parameters have dtype that is "
                f"not {dtype}: "
                f"{[(n, p.dtype) for n, p in model.named_parameters() if p.dtype != dtype]}"
            )

    def _configure_distributed_model(self, model):
        self.module = model
        if self.fp16_enabled():
            if self.zero_optimization_partition_weights() and any(
                [hasattr(param,
                         "ds_id") for param in self.module.parameters()]):
                if not all(
                    [param.dtype == torch.half for param in self.module.parameters()]):
                    names = [
                        n for n,
                        p in self.module.named_parameters() if p.dtype != torch.half
                    ]
                    raise ValueError(
                        f"fp16 is enabled but the following parameters have dtype that is not fp16: {', '.join(names)}"
                    )
            self.module.half()
        elif self.bfloat16_enabled():
            if self.zero_optimization_partition_weights() and any(
                    hasattr(param,
                            'ds_id') for param in self.module.parameters()):
                self.__check_params(self.module, torch.bfloat16)
            self.module.bfloat16()
        else:
            self.__check_params(self.module, torch.float)

        if not self.dont_change_device:
            self.module.to(self.device)

        # MoE related initialization
        for _, module in self.module.named_modules():
            if isinstance(module, MoE):
                self.has_moe_layers = True
                self.num_experts.append(module.num_experts)

        if self.has_moe_layers:
            for _, module in self.module.named_modules():
                if isinstance(module, TopKGate):
                    self.gate_modules.append(module)
                    if self.wall_clock_breakdown():
                        module.wall_clock_breakdown = True
                if isinstance(module, MOELayer):
                    self.moe_layers.append(module)
                    if self.wall_clock_breakdown():
                        module.wall_clock_breakdown = True

        # Pass the mpu from here to groups. For subsequent use, just query groups
        if self.mpu is not None:
            groups.mpu = self.mpu

        # Set deepspeed parallelism spec. for the model including expert parallelism
        for _, module in self.module.named_modules():
            if hasattr(module, 'set_deepspeed_parallelism'):
                module.set_deepspeed_parallelism()

        # Query the groups module to get information about various parallel groups
        self.data_parallel_group = groups._get_data_parallel_group()
        self.dp_world_size = groups._get_data_parallel_world_size()
        self.mp_world_size = groups._get_model_parallel_world_size()
        self.expert_parallel_group = groups._get_expert_parallel_group_dict()
        self.expert_data_parallel_group = groups._get_expert_data_parallel_group_dict()

        if not self.amp_enabled():
            self._broadcast_model()

    # check if parameters are duplicated in optimizer param_groups
    def _check_for_duplicates(self, optimizer):
        for name, param in self.module.named_parameters():
            param_id = id(param)

            def ids_list(group):
                return [id(param) for param in group]

            occurrence = sum([
                ids_list(group['params']).count(param_id)
                if param_id in ids_list(group['params']) else 0
                for group in optimizer.param_groups
            ])
            assert occurrence <= 1, f"Parameter with name: {name} occurs multiple times in optimizer.param_groups. Make sure it only appears once to prevent undefined behaviour."

    # Configure optimizer
    def _configure_optimizer(self, client_optimizer, model_parameters):
        if client_optimizer is not None:
            if isinstance(client_optimizer, Optimizer):
                client_optimizer.param_groups[:] = [
                    pg for pg in client_optimizer.param_groups if len(pg["params"]) != 0
                ]
                if self.global_rank == 0:
                    logger.info(
                        "Removing param_group that has no 'params' in the client Optimizer"
                    )

                basic_optimizer = client_optimizer
                if self.global_rank == 0:
                    logger.info('Using client Optimizer as basic optimizer')
            else:
                basic_optimizer = client_optimizer(model_parameters)
                if self.global_rank == 0:
                    logger.info('Using client callable to create basic optimizer')
        else:
            basic_optimizer = self._configure_basic_optimizer(model_parameters)
            if self.global_rank == 0:
                logger.info(
                    "Using DeepSpeed Optimizer param name {} as basic optimizer".format(
                        self.optimizer_name()))

        self._check_for_duplicates(basic_optimizer)

        self.basic_optimizer = basic_optimizer
        if self.global_rank == 0:
            logger.info("DeepSpeed Basic Optimizer = {}".format(
                basic_optimizer.__class__.__name__))

        if self.zero_optimization():
            assert (
                not self.amp_enabled()
            ), "Amp and ZeRO are not currently compatible, please use (legacy) fp16 mode which performs similar to amp opt_mode=O2"
            if not is_zero_supported_optimizer(basic_optimizer):
                assert (
                    self.zero_allow_untested_optimizer()
                ), 'You are using an untested ZeRO Optimizer. Please add <"zero_allow_untested_optimizer": true> in the configuration file to use it.'

                if self.global_rank == 0:
                    logger.warning(
                        "**** You are using ZeRO with an untested optimizer, proceed with caution *****"
                    )
            self.optimizer = self._configure_zero_optimizer(basic_optimizer)
        elif self.amp_enabled():
            assert not (self.fp16_enabled() or self.bfloat16_enabled()), "Cannot enable both amp with (legacy) fp16 or bfloat16 mode"
            amp_params = self.amp_params()
            if self.global_rank == 0:
                logger.info(f"Initializing AMP with these params: {amp_params}")
            try:
                logger.info("Initializing Apex amp from: {}".format(amp.__path__))
            except NameError:
                # If apex/amp is available it will be imported above
                raise RuntimeError(
                    "Unable to import apex/amp, please make sure it is installed")
            self.module, self.optimizer = amp.initialize(
                self.module, basic_optimizer, **amp_params
            )
            self._broadcast_model()
            # TODO: maybe need to broadcast experts differently?
        elif self.fp16_enabled():
            self.optimizer = self._configure_fp16_optimizer(basic_optimizer)
        else:
            self.optimizer = basic_optimizer
        log_dist("DeepSpeed Final Optimizer = {}".format(self.optimizer_name()),
                 ranks=[0])

        self.quantizer = self._configure_quantization()

    def _configure_basic_optimizer(self, model_parameters):
        optimizer_parameters = self.optimizer_params()
        if optimizer_parameters is None:
            optimizer_parameters = {}
        # print(optimizer_parameters.keys())
        if "max_grad_norm" in optimizer_parameters.keys():
            raise ValueError(
                "'max_grad_norm' is not supported as an optimizer parameter, please switch to using the deepspeed parameter 'gradient_clipping' see: https://www.deepspeed.ai/docs/config-json/#gradient-clipping for more details"
            )

        if self.optimizer_name() in [ADAGRAD_OPTIMIZER, ADAM_OPTIMIZER, ADAMW_OPTIMIZER]:
            torch_adam = optimizer_parameters.pop(TORCH_ADAM_PARAM, False)
            adam_w_mode = optimizer_parameters.pop(ADAM_W_MODE, ADAM_W_MODE_DEFAULT)

            # Optimizer name of Adam forces AdamW logic unless adam_w_mode is explicitly set
            effective_adam_w_mode = self.optimizer_name(
            ) == ADAMW_OPTIMIZER or adam_w_mode

            if torch_adam:
                if not effective_adam_w_mode:
                    optimizer = torch.optim.Adam(model_parameters,
                                                 **optimizer_parameters)
                else:
                    optimizer = torch.optim.AdamW(model_parameters,
                                                  **optimizer_parameters)
            else:
                if self.zero_cpu_offload():
                    if self.optimizer_name() == ADAGRAD_OPTIMIZER:
                        from deepspeed.ops.adagrad import DeepSpeedCPUAdagrad
                        optimizer = DeepSpeedCPUAdagrad(model_parameters,
                                                        **optimizer_parameters)
                    else:
                        from deepspeed.ops.adam import DeepSpeedCPUAdam
                        optimizer = DeepSpeedCPUAdam(model_parameters,
                                                     **optimizer_parameters,
                                                     adamw_mode=effective_adam_w_mode)
                else:
                    from deepspeed.ops.adam import FusedAdam

                    optimizer = FusedAdam(
                        model_parameters,
                        **optimizer_parameters,
                        adam_w_mode=effective_adam_w_mode,
                    )

        elif self.optimizer_name() == LAMB_OPTIMIZER:
            from deepspeed.ops.lamb import FusedLamb

            optimizer = FusedLamb(model_parameters, **optimizer_parameters)
        elif self.optimizer_name() == ONEBIT_ADAM_OPTIMIZER:
            assert not self.zero_optimization(), "1bit-Adam is not compatible with ZeRO"
            from deepspeed.runtime.fp16.onebit.adam import OnebitAdam

            optimizer = OnebitAdam(model_parameters, self, **optimizer_parameters)
            if not self.fp16_enabled():
                logger.warning(
                    f"Currently the convergence of 1-bit Adam is only verified under FP16"
                )
        elif self.optimizer_name() == ONEBIT_LAMB_OPTIMIZER:
            assert not self.zero_optimization(), "1bit-Lamb is not compatible with ZeRO"
            from deepspeed.runtime.fp16.onebit.lamb import OnebitLamb

            optimizer = OnebitLamb(model_parameters, self, **optimizer_parameters)
            if not self.fp16_enabled():
                logger.warning(
                    f"Currently the convergence of 1-bit Lamb is only verified under FP16"
                )
        else:
            torch_optimizer = getattr(torch.optim, self.optimizer_name())
            optimizer = torch_optimizer(model_parameters, **optimizer_parameters)
        return optimizer

    def _configure_quantization(self):
        (
            quantize_enabled,
            q_target_bits,
            q_start_bits,
            q_period,
            q_offset,
            q_groups,
            q_mixed_fp16,
            q_change_ratio,
            q_type,
            q_rounding,
            q_verbose,
            use_quantizer_kernel,
        ) = self.quantize_training()
        quantizer = None
        if quantize_enabled:
            from deepspeed.runtime.quantize import Quantizer

            quantizer = Quantizer(
                q_target_bits,
                q_start_bits,
                q_period,
                q_offset,
                q_groups,
                q_mixed_fp16,
                q_change_ratio,
                q_type,
                q_rounding,
                q_verbose,
                self.eigenvalue_enabled(),
                use_quantizer_kernel,
                self.eigenvalue_layer_num() if self.eigenvalue_enabled() else 0,
            )
        return quantizer

    def _configure_fp16_optimizer(self, optimizer):
        initial_dynamic_scale = self.initial_dynamic_scale()
        dynamic_loss_args = self.dynamic_loss_scale_args()
        clip_grad = self.gradient_clipping()
        if APEX_INSTALLED:
            fused_opts = (apex.optimizers.FusedAdam, FusedAdam)
        else:
            fused_opts = FusedAdam
        if isinstance(optimizer, fused_opts) \
                or self.optimizer_name() == ONEBIT_ADAM_OPTIMIZER:
            if self.dynamic_loss_scale():
                log_dist("Creating fp16 optimizer with dynamic loss scale", ranks=[0])
                timers = self.timers if self.wall_clock_breakdown() else None
                optimizer = FP16_Optimizer(
                    optimizer,
                    deepspeed=self,
                    dynamic_loss_scale=True,
                    initial_dynamic_scale=initial_dynamic_scale,
                    dynamic_loss_args=dynamic_loss_args,
                    mpu=self.mpu,
                    clip_grad=clip_grad,
                    fused_adam_legacy=self.optimizer_legacy_fusion(),
                    timers=timers,
                )
            else:
                log_dist(
                    "Creating fp16 optimizer with static loss scale: {}".format(
                        self.loss_scale()),
                    ranks=[0],
                )
                optimizer = FP16_Optimizer(
                    optimizer,
                    deepspeed=self,
                    static_loss_scale=self.loss_scale(),
                    mpu=self.mpu,
                    clip_grad=clip_grad,
                    fused_adam_legacy=self.optimizer_legacy_fusion(),
                )
        else:
            log_dist("Creating fp16 unfused optimizer with dynamic loss scale",
                     ranks=[0])
            optimizer = FP16_UnfusedOptimizer(
                optimizer,
                deepspeed=self,
                static_loss_scale=self.loss_scale(),
                dynamic_loss_scale=self.dynamic_loss_scale(),
                dynamic_loss_args=dynamic_loss_args,
                mpu=self.mpu,
                clip_grad=clip_grad,
                fused_lamb_legacy=self.optimizer_name() == LAMB_OPTIMIZER,
            )

        return optimizer

    def _configure_zero_optimizer(self, optimizer):
        zero_stage = self.zero_optimization_stage()
        log_dist('Creating fp16 ZeRO stage {} optimizer'.format(zero_stage), ranks=[0])
        assert self.communication_data_type in (torch.float16, torch.bfloat16), "ZeRO supports only 'communication_data_type': ['fp16', 'bfp16']"
        timers = self.timers if self.wall_clock_breakdown() else None

        if optimizer is None:
            optimizer = DummyOptim(list(self.module.parameters()))

        if self.zero_legacy_stage1():
            raise Exception(
                "The deprecated version of ZeRO Stage 1 is not supported in deepspeed >= 0.5.9. Please downgrade to a version less than 0.5.9 if you need to use this deprecated version of ZeRO."
            )

        if zero_stage <= ZERO_OPTIMIZATION_GRADIENTS:
            overlap_comm = self.zero_overlap_comm()
            contiguous_gradients = self.zero_contiguous_gradients()
            round_robin_gradients = self.zero_round_robin_gradients()
            assert not isinstance(optimizer, DummyOptim), "zero stage 2 requires an optimizer"

            # Overlap and contiguous grads are meaningless in stage 1 and are ignored
            if zero_stage == ZERO_OPTIMIZATION_OPTIMIZER_STATES:
                overlap_comm = False
                contiguous_gradients = False
                round_robin_gradients = False

            if isinstance(self.module, PipelineModule):
                if overlap_comm:
                    logger.warning(
                        "Pipeline parallelism does not support overlapped communication, will be disabled."
                    )
                    overlap_comm = False

            optimizer = DeepSpeedZeroOptimizer(
                optimizer,
                timers=timers,
                static_loss_scale=self.loss_scale(),
                dynamic_loss_scale=self.dynamic_loss_scale(),
                dynamic_loss_args=self.dynamic_loss_scale_args(),
                clip_grad=self.gradient_clipping(),
                contiguous_gradients=contiguous_gradients,
                reduce_bucket_size=self.zero_reduce_bucket_size(),
                allgather_bucket_size=self.zero_allgather_bucket_size(),
                dp_process_group=self.data_parallel_group,
                expert_parallel_group=self.expert_parallel_group
                if self.has_moe_layers else None,
                expert_data_parallel_group=self.expert_data_parallel_group
                if self.has_moe_layers else None,
                reduce_scatter=self.zero_reduce_scatter(),
                overlap_comm=overlap_comm,
                cpu_offload=self.zero_cpu_offload(),
                mpu=self.mpu,
                postscale_gradients=self.postscale_gradients(),
                gradient_predivide_factor=self.gradient_predivide_factor(),
                gradient_accumulation_steps=self.gradient_accumulation_steps(),
                ignore_unused_parameters=self.zero_ignore_unused_parameters(),
                partition_grads=zero_stage == ZERO_OPTIMIZATION_GRADIENTS,
                round_robin_gradients=round_robin_gradients,
                has_moe_layers=self.has_moe_layers,
                fp16_master_weights_and_gradients=self.fp16_master_weights_and_gradients(
                ),
                communication_data_type=self.communication_data_type,
                elastic_checkpoint=self.zero_elastic_checkpoint())

        elif zero_stage == ZERO_OPTIMIZATION_WEIGHTS:
            assert not self.has_moe_layers, "MoE not supported with Stage 3"
            logger.info("Initializing ZeRO Stage 3") if dist.get_rank() == 0 else None
            from deepspeed.runtime.zero.stage3 import DeepSpeedZeroOptimizer_Stage3

            optimizer = DeepSpeedZeroOptimizer_Stage3(
                self.module,
                optimizer,
                timers=timers,
                ds_config=self.config,
                static_loss_scale=self.loss_scale(),
                dynamic_loss_scale=self.dynamic_loss_scale(),
                dynamic_loss_args=self.dynamic_loss_scale_args(),
                clip_grad=self.gradient_clipping(),
                contiguous_gradients=self.zero_contiguous_gradients(),
                reduce_bucket_size=self.zero_reduce_bucket_size(),
                prefetch_bucket_size=self.zero_prefetch_bucket_size(),
                max_reuse_distance=self.zero_max_reuse_distance(),
                max_live_parameters=self.zero_max_live_parameters(),
                param_persistence_threshold=self.zero_param_persistence_threshold(),
                dp_process_group=self.data_parallel_group,
                reduce_scatter=self.zero_reduce_scatter(),
                overlap_comm=self.zero_overlap_comm(),
                offload_optimizer_config=self.zero_offload_optimizer(),
                offload_param_config=self.zero_offload_param(),
                sub_group_size=self.zero_sub_group_size(),
                mpu=self.mpu,
                postscale_gradients=self.postscale_gradients(),
                gradient_predivide_factor=self.gradient_predivide_factor(),
                gradient_accumulation_steps=self.gradient_accumulation_steps(),
                aio_config=self.aio_config(),
                communication_data_type=self.communication_data_type)

        else:
            raise NotImplementedError("ZeRO stage {} not implemented".format(zero_stage))

        return optimizer

    def _configure_eigenvalue(self):
        eigenvalue = Eigenvalue(
            verbose=self.eigenvalue_verbose(),
            max_iter=self.eigenvalue_max_iter(),
            tol=self.eigenvalue_tol(),
            stability=self.eigenvalue_stability(),
            gas_boundary_resolution=self.eigenvalue_gas_boundary_resolution(),
            layer_name=self.eigenvalue_layer_name(),
            layer_num=self.eigenvalue_layer_num(),
        )

        return eigenvalue

    def _configure_progressive_layer_drop(self):
        pld = ProgressiveLayerDrop(theta=self.pld_theta(), gamma=self.pld_gamma())

        return pld

    def _configure_curriculum_scheduler(self):
        scheduler = CurriculumScheduler(self.curriculum_params())
        return scheduler

    @staticmethod
    def is_map_style_dataset(obj):
        return hasattr(obj, "__getitem__") and hasattr(obj, "__len__")

    @staticmethod
    def is_iterable_style_dataset(obj):
        return isinstance(obj,
                          torch.utils.data.IterableDataset
                          )  # hasattr(obj, "__iter__") should work as well

    def dataloader_drop_last(self):
        return self._config.dataloader_drop_last

    def was_step_applied(self) -> bool:
        """Returns True if the latest ``step()`` produced in parameter updates.

        Note that a ``False`` return is not an error condition. Steps are frequently
        no-ops, such as between gradient accumulation boundaries or when overflows
        occur.

        Returns:
            bool: Whether the latest ``step()`` modified model parameters.
        """
        return self._step_applied

    def deepspeed_io(self,
                     dataset,
                     batch_size=None,
                     route=ROUTE_TRAIN,
                     pin_memory=True,
                     data_sampler=None,
                     collate_fn=None,
                     num_local_io_workers=None):
        if not (self.is_map_style_dataset(dataset)
                or self.is_iterable_style_dataset(dataset)):
            raise ValueError("Training data must be a torch Dataset")

        if data_sampler is None and (route == ROUTE_PREDICT or route == ROUTE_EVAL):
            data_sampler = torch.utils.data.SequentialSampler(dataset)

        if batch_size is None:
            batch_size = self.train_micro_batch_size_per_gpu()

        if collate_fn is None:
            collate_fn = self.collate_fn

        # Currently we only use timer in train route
        deepspeed_io_timer = None
        if route == ROUTE_TRAIN:
            deepspeed_io_timer = self.tput_timer

        # If mpu is provided, forward world size and parallel rank to sampler.
        data_parallel_world_size = None
        data_parallel_rank = None
        if self.mpu is not None:
            data_parallel_world_size = self.mpu.get_data_parallel_world_size()
            data_parallel_rank = self.mpu.get_data_parallel_rank()

        return DeepSpeedDataLoader(dataset=dataset,
                                   batch_size=batch_size,
                                   pin_memory=pin_memory,
                                   collate_fn=collate_fn,
                                   local_rank=self.local_rank,
                                   tput_timer=deepspeed_io_timer,
                                   num_local_io_workers=num_local_io_workers,
                                   data_sampler=data_sampler,
                                   data_parallel_world_size=data_parallel_world_size,
                                   data_parallel_rank=data_parallel_rank,
                                   dataloader_drop_last=self.dataloader_drop_last())

    def train(self, mode=True):
        r""""""

        self.warn_unscaled_loss = True
        self.module.train(mode)

    def eval(self):
        r""""""

        self.warn_unscaled_loss = True
        self.module.train(False)

    def _scale_loss_by_gas(self, prescaled_loss):
        if isinstance(prescaled_loss, torch.Tensor):
            scaled_loss = prescaled_loss / self.gradient_accumulation_steps()
        elif isinstance(prescaled_loss, tuple) or isinstance(prescaled_loss, list):
            scaled_loss = []
            for l in prescaled_loss:
                if isinstance(l, torch.Tensor):
                    scaled_loss.append(l / self.gradient_accumulation_steps())
                else:
                    scaled_loss.append(l)
        else:
            scaled_loss = prescaled_loss
            if self.warn_unscaled_loss:
                logger.warning(
                    f"DeepSpeed unable to scale loss because of type: {type(prescaled_loss)}"
                )
                self.warn_unscaled_loss = False

        return scaled_loss

    @instrument_w_nvtx
    def forward(self, *inputs, **kwargs):
        r"""Execute forward propagation
        Arguments:
            *inputs: Variable length input list
            **kwargs: variable length keyword arguments
        """

        if self.autotuning_profile_model_info():
            ma = get_ma_status()
        else:
            see_memory_usage("Engine before forward", force=self.memory_breakdown())

        flops_profiler_active = (self.flops_profiler_enabled() and self.global_steps
                                 == self.flops_profiler_profile_step()
                                 and self.global_rank == 0)

        if flops_profiler_active:
            self.flops_profiler.start_profile(ignore_list=None)

        if self.module.training and self.progressive_layer_drop:
            kwargs.update(self.progressive_layer_drop.get_state())

        if self.__class__.__name__ != "PipelineEngine":
            # TODO: The above if condition is a HACK since for PipelineEngine
            # it's difficult to inject argument in forward pass.
            if self.module.training and self.curriculum_enabled():
                self.curriculum_scheduler.update_difficulty(self.global_steps + 1)
                if self.curriculum_params()["curriculum_type"] == "seqlen":
                    kwargs.update({
                        "curriculum_seqlen":
                        self.curriculum_scheduler.get_current_difficulty()
                    })

        if self.zero_optimization_partition_weights():
            # Enable automated discovery of external parameters by indicating that
            # we are in a forward pass.
            for module in self.module.modules():
                module._parameters._in_forward = True
                pass

        self._start_timers(self.engine_timers.forward_timers)

        if self.training_dataloader is None:
            self.tput_timer.start()

        loss = self.module(*inputs, **kwargs)

        if self.zero_optimization_partition_weights():
            # Reset the ZeRO-3 state if we are only doing forward-passes (ie evaluation).
            if not torch._C.is_grad_enabled():
                self.optimizer.param_coordinator.reset_step()

            # Disable automated discovery of external parameters
            for module in self.module.modules():
                module._parameters._in_forward = False

        self._stop_timers(self.engine_timers.forward_timers)

        if flops_profiler_active:
            self.flops_profiler.stop_profile()

        if self.autotuning_profile_model_info():
            activation_mem = get_ma_status() - ma
            self.autotuning_model_info["activation_mem_per_gpu"] = activation_mem
            print_json_dist(self.autotuning_model_info,
                            [0],
                            path=self.autotuning_model_info_path())
            exit()
        else:
            see_memory_usage("Engine after forward", force=self.memory_breakdown())
        return loss

    def print_forward_breakdown(self, fwd_time):
        gate_time = 0.0
        moe_time = 0.0
        falltoall = 0.0
        salltoall = 0.0

        for gate in self.gate_modules:
            #logger.info(f"Individual TopK gate time: {gate.gate_time:.2f} ms")
            gate_time += gate.gate_time

        for l in self.moe_layers:
            #logger.info(f"MoE layer; total: {l.time_moe:.2f} ms, first alltoall: {l.time_falltoall:.2f}, second alltoall: {l.time_salltoall:.2f}")
            moe_time += l.time_moe
            falltoall += l.time_falltoall
            salltoall += l.time_salltoall

        # TODO: Allreduce/average them across ranks for more accurate timing.

        # if torch.distributed.get_rank() == 0:
        log_dist(
            f"rank={torch.distributed.get_rank()} time (ms) | forward: {fwd_time:.2f} (forward_moe: {moe_time:.2f}, 1st alltoall: {falltoall:.2f}, 2nd alltoall: {salltoall:.2f}, top-k: {gate_time:.2f})",
            ranks=[0])

    @instrument_w_nvtx
    def allreduce_gradients(self, bucket_size=MEMORY_OPT_ALLREDUCE_SIZE):
        # Pass (PP) gas boundary flag to optimizer (required for zero)
        self.optimizer.is_gradient_accumulation_boundary = self.is_gradient_accumulation_boundary(
        )

        # ZeRO stage 2 communicates during non gradient accumulation boundaries as well
        if self.zero_optimization_partition_gradients():
            self.optimizer.overlapping_partition_gradients_reduce_epilogue()

        # Communicate only at gradient accumulation boundaries
        elif self.is_gradient_accumulation_boundary():
            if self.zero_optimization_stage() == ZERO_OPTIMIZATION_OPTIMIZER_STATES:
                self.optimizer.reduce_gradients(
                    pipeline_parallel=self.pipeline_parallelism)
            else:
                self.buffered_allreduce_fallback(elements_per_buffer=bucket_size)

    @instrument_w_nvtx
    def backward(self, loss, allreduce_gradients=True, release_loss=False):
        r"""Execute backward pass on the loss

        Arguments:
            loss: Torch tensor on which to execute backward propagation
            allreduce_gradients: is deprecated, ignored, and will soon be removed'
        """

        see_memory_usage("Engine before backward", force=self.memory_breakdown())

        if not allreduce_gradients:
            logger.warning(
                f"Argument `allreduce_gradients` is deprecated, ignored, and will soon be removed"
            )

        # scale loss w.r.t. gradient accumulation if needed
        if self.gradient_accumulation_steps() > 1:
            loss = self._scale_loss_by_gas(loss.float())

        # Log training Loss
        if self.tensorboard_enabled():
            if self.is_gradient_accumulation_boundary():
                if self.global_rank == 0:
                    self.summary_events = [(
                        f"Train/Samples/train_loss",
                        loss.mean().item() * self.gradient_accumulation_steps(),
                        self.global_samples,
                    )]
                    for event in self.summary_events:  # write_summary_events
                        self.summary_writer.add_scalar(event[0], event[1], event[2])
                    self.summary_writer.flush()

        self._start_timers(self.engine_timers.backward_timers)

        assert self.optimizer is not None and not isinstance(self.optimizer, DummyOptim), \
            "must provide optimizer during init in order to use backward"

        self._start_timers(self.engine_timers.backward_inner_timers)

        if self.zero_optimization():
            self.optimizer.is_gradient_accumulation_boundary = (
                self.is_gradient_accumulation_boundary())
            self.optimizer.backward(loss)
        elif self.amp_enabled():
            # AMP requires delaying unscale when inside gradient accumulation boundaries
            # https://nvidia.github.io/apex/advanced.html#gradient-accumulation-across-iterations
            delay_unscale = not self.is_gradient_accumulation_boundary()
            with amp.scale_loss(loss,
                                self.optimizer,
                                delay_unscale=delay_unscale) as scaled_loss:
                scaled_loss.backward()
        elif self.fp16_enabled():
            if self.eigenvalue_enabled():
                self.optimizer.backward(loss, create_graph=True, retain_graph=True)
            else:
                self.optimizer.backward(loss)
        else:
            if self.eigenvalue_enabled():
                loss.backward(create_graph=True, retain_graph=True)
            else:
                loss.backward()

        self._stop_timers(self.engine_timers.backward_inner_timers)

        self._start_timers(self.engine_timers.backward_reduce_timers)

        if self.enable_backward_allreduce:
            self.allreduce_gradients()

        self._stop_timers(self.engine_timers.backward_reduce_timers)

        self._stop_timers(self.engine_timers.backward_timers)

        if release_loss:
            # loss.data = None
            pass

        see_memory_usage("Engine after backward", force=self.memory_breakdown())

        return loss

    def is_gradient_accumulation_boundary(self):
        """Query whether the current micro-batch is at the boundary of
        gradient accumulation, and thus will trigger gradient reductions and
        an optimizer step.
        Returns:
            bool: if the current step is a gradient accumulation boundary.
        """
        if self._is_gradient_accumulation_boundary is None:
            return (self.micro_steps + 1) % \
                self.gradient_accumulation_steps() == 0
        else:
            return self._is_gradient_accumulation_boundary

    def set_gradient_accumulation_boundary(self, is_boundary):
        """Manually overrides the DeepSpeed engine's gradient accumulation boundary state, this is an optional
        feature and should be used with care. The state should be set before to the intended
        value before each forward/backward. The final fordward/backward should have the
        boundary state set to True. This style allows client code to only call engine.step() once after all
        the gradient accumulation passes are complete. See example below:

        .. code-block:: python

        engine.set_gradient_accumulation_boundary(False)
        for _ in range(gradient_accumulation_steps - 1):
            micro_batch = next(data_loader)
            loss = engine(micro_batch)
            engine.backward(loss)
        engine.set_gradient_accumulation_boundary(True)
        micro_batch = next(data_loader)
        loss = engine(micro_batch)
        engine.backward(loss)
        engine.step()

        Arguments:
            is_boundary (bool): are we at a gradient accumulation boundary or not?
        """
        self._is_gradient_accumulation_boundary = is_boundary
        self.optimizer.is_gradient_accumulation_boundary = is_boundary

    def zero_grad(self):
        """
        Zero parameter grads.
        """
        for param_name, param in self.module.named_parameters():
            param.grad = None

    def clip_fp32_gradients(self):
        clip_grad_norm_(parameters=self.module.parameters(),
                        max_norm=self.gradient_clipping(),
                        mpu=self.mpu)

    def _take_model_step(self, lr_kwargs, block_eigenvalue={}):
        if self.gradient_clipping() > 0.0:
            if not (self.fp16_enabled() or self.amp_enabled()
                    or self.zero_optimization()):
                self.clip_fp32_gradients()
            elif self.amp_enabled():
                # AMP's recommended way of doing clipping
                # https://nvidia.github.io/apex/advanced.html#gradient-clipping
                master_params = amp.master_params(self.optimizer)
                clip_grad_norm_(parameters=master_params,
                                max_norm=self.gradient_clipping(),
                                mpu=self.mpu)
        self.optimizer.step()

        if hasattr(self.optimizer, '_global_grad_norm'):
            self._global_grad_norm = self.optimizer._global_grad_norm

        # Quantize the updated parameter if there is no overflow
        if self.quantizer:
            if self.fp16_enabled():
                tensor_to_quantize = self.optimizer.bit16_groups if self.zero_optimization_stage(
                ) == 2 else self.optimizer.fp16_groups
            else:
                tensor_to_quantize = self.optimizer.param_groups
            self.quantizer.quantize(
                tensor_to_quantize,
                (self.optimizer.overflow if self.fp16_enabled() else False),
                self.eigenvalue_enabled(),
                block_eigenvalue,
            )
        # zero grad in basic optimizer could be unreliable and may not exhibit
        # the behaviour that we want
        if (not self.zero_optimization() and not self.fp16_enabled()
                and not self.amp_enabled()):
            self.zero_grad()
        else:
            self.optimizer.zero_grad()

        report_progress = self.global_rank == 0 if self.global_rank else True

        # Check overflow here since in DS fp16 optimizer, the overflow is updated in above step() function.
        overflow = False
        if hasattr(self.optimizer, "overflow"):
            overflow = self.optimizer.overflow
        self._step_applied = not overflow

        if overflow:
            self.skipped_steps += 1
        else:
            if self.lr_scheduler is not None:
                try:
                    self.lr_scheduler.step(**(lr_kwargs or {}))
                except TypeError:
                    # XXX Hack to work with Megatron 2.0 and DeepSpeed pipelines.
                    # We don't currently have a way to specify lr_kwargs from
                    # pipe_engine.train_batch()
                    self.lr_scheduler.step(increment=self.train_batch_size())

        if report_progress and (self.global_steps + 1) % self.steps_per_print() == 0:
            self._report_progress(self.global_steps + 1)

        self.global_steps += 1
        self.global_samples += self.train_batch_size()

    def step(self, lr_kwargs=None):
        r"""Execute the weight update step after forward and backward propagation
        on effective_train_batch.
        """
        see_memory_usage("Engine before step", force=self.memory_breakdown())

        # Check early because self.global_steps is incremented at some point here.
        # TODO: Delay self.global_steps increment until very end of this function.
        flops_profiler_active = self.flops_profiler_enabled(
        ) and self.global_steps == self.flops_profiler_profile_step(
        ) and self.global_rank == 0

        self._start_timers(self.engine_timers.step_timers)

        assert self.optimizer is not None and not isinstance(self.optimizer, DummyOptim), \
            "must provide optimizer during init in order to use step"

        report_progress = self.global_rank == 0 if self.global_rank else True

        self._step_applied = False  # assume False, will flip to True

        # Update the model when we reach gradient accumulation boundaries
        if self.is_gradient_accumulation_boundary():
            self.gas_boundary_ctr += 1

            if (self.eigenvalue_enabled() and
                (self.gas_boundary_ctr % self.eigenvalue_gas_boundary_resolution() == 0)
                    and self.quantizer.any_precision_switch()):
                log_dist(f"computing eigenvalue...", ranks=[0])
                self.block_eigenvalue = self.eigenvalue.compute_eigenvalue(
                    self.module,
                    self.device,
                    self.optimizer.cur_scale)

            if self.progressive_layer_drop:
                self.progressive_layer_drop.update_state(self.global_steps)

            if (self.eigenvalue_enabled() and not self.gas_boundary_ctr %
                    self.eigenvalue_gas_boundary_resolution()
                    and self.quantizer.any_precision_switch()):
                self._take_model_step(lr_kwargs, self.block_eigenvalue)
            else:
                self._take_model_step(lr_kwargs)

        self.tput_timer.stop(report_progress)

        self._stop_timers(self.engine_timers.step_timers)

        # Log learning rate
        if self.tensorboard_enabled():
            if self.is_gradient_accumulation_boundary():
                if self.global_rank == 0:
                    self.summary_events = [(f"Train/Samples/lr",
                                            self.get_lr()[0],
                                            self.global_samples)]
                    for event in self.summary_events:  # write_summary_events
                        self.summary_writer.add_scalar(event[0], event[1], event[2])
                    if self.fp16_enabled() and hasattr(self.optimizer, "cur_scale"):
                        self.summary_events.append((
                            f"Train/Samples/loss_scale",
                            self.optimizer.cur_scale,
                            self.global_samples,
                        ))

                    if (self.eigenvalue_enabled() and not self.gas_boundary_ctr %
                            self.eigenvalue_gas_boundary_resolution()):
                        ev_values = self.block_eigenvalue.values()
                        for i in range(len(ev_values)):
                            self.summary_writer.add_scalar(
                                f"Train/Eigenvalues/ModelBlockParam_{i}",
                                self.ev_values[i][0],
                                self.global_samples,
                            )
                            self.summary_writer.flush()

                    for event in self.summary_events:  # write_summary_events
                        self.summary_writer.add_scalar(event[0], event[1], event[2])
                    self.summary_writer.flush()

        # Check flops profiling
        if flops_profiler_active:
            if self.autotuning_enabled():
                self.flops = self.flops_profiler.get_total_flops() * 3
            else:
                self.flops_profiler.print_model_profile(
                    profile_step=self.global_steps,
                    module_depth=self.flops_profiler_module_depth(),
                    top_modules=self.flops_profiler_top_modules(),
                    detailed=self.flops_profiler_detailed(),
                    output_file=self.flops_profiler_output_file(),
                )
            self.flops_profiler.end_profile()

        if self.autotuning_enabled() and self.global_steps == (
                self.autotuning_end_profile_step() + 1):
            self._autotuning_exit()

        if self.wall_clock_breakdown():
            # Log micro timing and reset
            self.timers.log(names=self.engine_timers.micro_timers,
                            memory_breakdown=self.memory_breakdown())

        if self.wall_clock_breakdown() or self.flops_profiler_enabled():
            # Log global timing and reset
            if self.is_gradient_accumulation_boundary():
                if self.tensorboard_enabled():
                    self._write_tensorboard()

                if self.has_moe_layers:
                    fwd_time = self.timers(FORWARD_GLOBAL_TIMER).elapsed(
                        reset=False) * 1000
                    self.print_forward_breakdown(fwd_time=fwd_time)

                self.timers.log(self.engine_timers.global_timers)

        self.micro_steps += 1
        see_memory_usage("Engine after step", force=self.memory_breakdown())

    def _start_timers(self, timer_names):
        for name in timer_names:
            self.timers(name).start()

    def _stop_timers(self, timer_names):
        record = self.is_gradient_accumulation_boundary() and \
            self.flops_profiler_enabled() and \
                (self.global_steps >= self.flops_profiler_profile_step())
        for name in timer_names:
            self.timers(name).stop(record=record)

    def _autotuning_exit(self):
        if self.global_rank == 0:
            msg = self.timers.get_mean([
                FORWARD_GLOBAL_TIMER,
                BACKWARD_GLOBAL_TIMER,
                STEP_GLOBAL_TIMER,
            ],
                                       reset=False)
            titer = msg[FORWARD_GLOBAL_TIMER] + msg[BACKWARD_GLOBAL_TIMER] + msg[
                STEP_GLOBAL_TIMER]
            msg["latency"] = titer
            msg["FLOPS_per_gpu"] = self.flops * self.gradient_accumulation_steps(
            ) / titer
            msg["throughput"] = self.train_batch_size() * 1000 / \
                msg["latency"]
            print_json_dist(msg, [0], path=self.autotuning_metric_path())
            import atexit
            atexit.register(print, "Autotuning: done with running current ds config.")
        exit()

    def _write_tensorboard(self):
        if self.global_rank == 0:
            self.summary_events = [
                (
                    f"Train/Samples/elapsed_time_ms_forward",
                    self.timers(FORWARD_GLOBAL_TIMER).elapsed(reset=False) * 1000.0,
                    self.global_samples,
                ),
                (
                    f"Train/Samples/elapsed_time_ms_backward",
                    self.timers(BACKWARD_GLOBAL_TIMER).elapsed(reset=False) * 1000.0,
                    self.global_samples,
                ),
                (
                    f"Train/Samples/elapsed_time_ms_backward_inner",
                    self.timers(BACKWARD_INNER_GLOBAL_TIMER).elapsed(reset=False) *
                    1000.0,
                    self.global_samples,
                ),
                (
                    f"Train/Samples/elapsed_time_ms_backward_allreduce",
                    self.timers(BACKWARD_REDUCE_GLOBAL_TIMER).elapsed(reset=False) *
                    1000.0,
                    self.global_samples,
                ),
                (
                    f"Train/Samples/elapsed_time_ms_step",
                    self.timers(STEP_GLOBAL_TIMER).elapsed(reset=False) * 1000.0,
                    self.global_samples,
                ),
            ]
            for event in self.summary_events:  # write_summary_events
                self.summary_writer.add_scalar(event[0], event[1], event[2])
            self.summary_writer.flush()

    def _get_optimizer_param(self, param_name):
        result = []
        if not self.optimizer:
            return result
        for group in self.optimizer.param_groups:
            if param_name in group:
                result.append(group[param_name])
            else:
                result.append(0.0)
        return result

    def get_lr(self):
        return self._get_optimizer_param("lr")

    def get_type(self):
        return self._get_optimizer_param("type")

    def get_mom(self):
        if self.optimizer_name() in ["SGD", "RMSprop"]:
            return self._get_optimizer_param("momentum")
        else:
            return self._get_optimizer_param("betas")

    def get_pld_theta(self):
        if self.progressive_layer_drop:
            return self.progressive_layer_drop.get_theta()
        else:
            return None

    def _report_progress(self, step):
        lr = self.get_lr()
        mom = self.get_mom()
        log_dist(f"step={step}, skipped={self.skipped_steps}, lr={lr}, mom={mom}",
                 ranks=[0])

    def allreduce_bucket(self, bucket, dp_group):
        tensor = self.flatten(bucket)

        tensor_to_allreduce = tensor

        if self.communication_data_type != tensor.dtype:
            tensor_to_allreduce = tensor.to(self.communication_data_type)

        if self.postscale_gradients():
            if self.gradient_predivide_factor() != 1.0:
                tensor_to_allreduce.mul_(1.0 / self.gradient_predivide_factor())

            dist.all_reduce(tensor_to_allreduce, group=dp_group)
            if self.gradient_average:
                if self.gradient_predivide_factor() != dist.get_world_size(
                        group=dp_group):
                    tensor_to_allreduce.mul_(self.gradient_predivide_factor() /
                                             dist.get_world_size(group=dp_group))
        else:
            tensor_to_allreduce.mul_(1. / dist.get_world_size(group=dp_group))
            dist.all_reduce(tensor_to_allreduce, group=dp_group)

        if self.communication_data_type != tensor.dtype and tensor is not tensor_to_allreduce:
            tensor.copy_(tensor_to_allreduce)

        return tensor

    def allreduce_and_copy(self, small_bucket, dp_group):
        allreduced = self.allreduce_bucket(small_bucket, dp_group)
        for buf, synced in zip(small_bucket, self.unflatten(allreduced, small_bucket)):
            buf.copy_(synced)

    def allreduce_no_retain(self, bucket, dp_group, numel_per_bucket=500000000):
        small_bucket = []
        numel = 0
        for tensor in bucket:
            small_bucket.append(tensor)
            numel = numel + tensor.numel()
            if numel > numel_per_bucket:
                self.allreduce_and_copy(small_bucket, dp_group)
                small_bucket = []
                numel = 0
        if len(small_bucket) > 0:
            self.allreduce_and_copy(small_bucket, dp_group)

    def buffered_allreduce_fallback(self, grads=None, elements_per_buffer=500000000):
        grads = []
        expert_grads = {}
        if self.has_moe_layers:
            for key in self.expert_data_parallel_group.keys():
                expert_grads[key] = []

        for param_name, param in self.module.named_parameters():
            if param.grad is None:
                # In cases where there is an imbalance of empty grads across
                # ranks we must create empty grads, this will ensure that every
                # rank is reducing the same size. In some cases it may make
                # sense in the future to support the ability to average not
                # w.r.t. world size but with a different value.
                param.grad = torch.zeros(param.size(),
                                         dtype=param.dtype,
                                         device=param.device)
                if is_moe_param(param):
                    expert_grads[param.group_name].append(param.grad.data)
                else:
                    grads.append(param.grad.data)
            else:
                grad_data = param.grad.data
                if param_name in self.sparse_tensor_module_names or grad_data.is_sparse:
                    if is_moe_param(param):
                        expert_grads[param.group_name].append(SparseTensor(grad_data))
                    else:
                        grads.append(SparseTensor(grad_data))
                else:
                    if is_moe_param(param):
                        expert_grads[param.group_name].append(grad_data)
                    else:
                        grads.append(grad_data)

        split_buckets = split_half_float_double_sparse(grads)
        for _, bucket_tuple in enumerate(split_buckets):
            bucket_type, bucket = bucket_tuple

            if self.pipeline_parallelism:
                dp_group = self.mpu.get_data_parallel_group()
            else:
                dp_group = groups._get_data_parallel_group()

            if bucket_type == SparseTensor.type():
                self.sparse_allreduce_no_retain(bucket, dp_group=dp_group)
            else:
                self.allreduce_no_retain(bucket,
                                         dp_group=dp_group,
                                         numel_per_bucket=elements_per_buffer)

        if self.has_moe_layers:
            for ep_name, expert_grads_group in expert_grads.items():
                expert_split_buckets = split_half_float_double_sparse(expert_grads_group)
                for i, bucket_tuple in enumerate(expert_split_buckets):
                    bucket_type, bucket = bucket_tuple
                    if bucket_type == SparseTensor.type():
                        self.sparse_allreduce_no_retain(
                            bucket,
                            groups._get_expert_data_parallel_group(ep_name))
                    else:
                        # Separate between diff groups
                        self.allreduce_no_retain(
                            bucket,
                            dp_group=groups._get_expert_data_parallel_group(ep_name),
                            numel_per_bucket=elements_per_buffer)

    def sparse_allreduce_no_retain(self, bucket, dp_group):
        allreduced_sparses = self.sparse_allreduce_bucket(bucket, dp_group)
        # Densify sparse tensor and copy back to original location
        for tensor in allreduced_sparses:
            if tensor.is_sparse:
                tensor.orig_dense_tensor.data = tensor.to_coo_tensor()
            else:
                tensor.orig_dense_tensor.copy_(tensor.to_dense())

    def sparse_allreduce_bucket(self, bucket, dp_group):
        sparse_list = []
        for sparse in bucket:
            sparse_list.append(self.sparse_allreduce(sparse, dp_group))
        return sparse_list

    def sparse_allreduce(self, sparse, dp_group):
        # Pre-divide for fp16 stability
        sparse.values.mul_(1.0 / dist.get_world_size(group=dp_group))

        original_data_type = sparse.values.dtype
        if self.communication_data_type != sparse.values.dtype:
            if self.communication_data_type in (torch.float16, torch.bfloat16):
                indices = sparse.indices.to(torch.int32)
            else:
                indices = sparse.indices
            values = sparse.values.to(self.communication_data_type)
        else:
            indices = sparse.indices
            values = sparse.values

        indices_device_list = self.sparse_all_gather(indices, dp_group)
        values_device_list = self.sparse_all_gather(values, dp_group)

        sparse.indices = torch.cat(indices_device_list).to(torch.long)
        sparse.values = torch.cat(values_device_list).to(original_data_type)
        return sparse

    def sparse_all_gather(self, value, dp_group):
        my_size = torch.LongTensor([value.size()[0]]).to(self.device)
        all_sizes = self.all_gather_scalar(my_size, dp_group)
        max_size = torch.cat(all_sizes).max()
        fill_size = max_size - my_size

        assert value.dim() in [1, 2]
        if value.dim() == 1:
            if fill_size > 0:
                value = torch.cat([value, value.new_empty(fill_size)])
            tensor_list = [
                value.new_empty(max_size)
                for _ in range(dist.get_world_size(group=dp_group))
            ]
        else:
            if fill_size > 0:
                value = torch.cat([value, value.new_empty(fill_size, value.size()[1])])
            tensor_list = [
                value.new_empty(max_size,
                                value.size()[1])
                for _ in range(dist.get_world_size(group=dp_group))
            ]

        dist.all_gather(tensor_list, value, group=dp_group)
        tensors = []
        for dev_idx, t in enumerate(tensor_list):
            size = all_sizes[dev_idx][0]
            tensors.append(
                t.index_select(0,
                               torch.arange(size,
                                            dtype=torch.long,
                                            device=self.device)))

        return tensors

    def all_gather_scalar(self, value, dp_group):
        tensor_list = [
            value.new_zeros(value.size())
            for _ in range(dist.get_world_size(group=dp_group))
        ]
        dist.all_gather(tensor_list, value, group=dp_group)
        return tensor_list

    def module_state_dict(self, destination=None, prefix="", keep_vars=False):
        sd = self.module.state_dict(destination, prefix, keep_vars)
        return sd

    @staticmethod
    def load_moe_state_dict(checkpoint_path,
                            tag,
                            state_dict,
                            old_moe_load,
                            model=None,
                            mpu=None,
                            num_experts=1):
        if old_moe_load:
            expp_rank = groups._get_expert_data_parallel_rank(
                groups._get_max_expert_size_name())

            num_local_experts = max(
                num_experts) // groups._get_expert_parallel_world_size(
                    groups._get_max_expert_size_name())
            for local_expert_id in range(num_local_experts):
                global_expert_id = expp_rank * num_local_experts + local_expert_id
                expert_state_dict = torch.load(DeepSpeedEngine._get_expert_ckpt_name(
                    checkpoint_path,
                    -1, # -1 means ignore layer_id
                    global_expert_id,
                    tag,
                    mpu),
                    map_location=torch.device('cpu'))

                # Updating global -> local expert ids
                moe_str_prefix = '.deepspeed_moe.experts.deepspeed_experts.'
                for key in list(expert_state_dict.keys()):
                    local_key = key.replace(f'{moe_str_prefix}{global_expert_id}',
                                            f'{moe_str_prefix}{local_expert_id}')
                    expert_state_dict[local_key] = expert_state_dict.pop(key)
                state_dict.update(expert_state_dict)

        else:
            moe_layer_id = 0
            for n_module, module in model.named_modules():
                if isinstance(module, MoE):  # and torch.distributed.get_rank() == 0:
                    group_name = module.expert_group_name
                    num_local_experts = module.num_local_experts
                    expp_rank = groups._get_expert_parallel_rank(group_name)
                    # loop all local_experts
                    for local_expert_id in range(num_local_experts):
                        global_expert_id = expp_rank * num_local_experts + local_expert_id
                        expert_state_dict = torch.load(
                            DeepSpeedEngine._get_expert_ckpt_name(
                                checkpoint_path,
                                moe_layer_id,
                                global_expert_id,
                                tag,
                                mpu),
                            map_location=torch.device('cpu'))
                        # print(expert_state_dict.keys())
                        # Updating global -> local expert ids
                        moe_str_prefix = '.deepspeed_moe.experts.deepspeed_experts.'
                        for key in list(expert_state_dict.keys()):
                            local_key = key.replace(
                                f'{moe_str_prefix}{global_expert_id}',
                                f'{moe_str_prefix}{local_expert_id}')
                            expert_state_dict[local_key] = expert_state_dict.pop(key)
                        state_dict.update(expert_state_dict)
                    moe_layer_id += 1

    def load_module_state_dict(self, state_dict, strict=True):
        self.module.load_state_dict(state_dict, strict=strict)

    def _get_rank_zero_ckpt_name(self, checkpoints_path, tag, mp_rank, dp_rank):
        filename = "zero_pp_rank_{}".format(dp_rank)
        zero_ckpt_name = os.path.join(
            checkpoints_path,
            str(tag),
            filename + "_mp_rank_{:02d}".format(mp_rank) + "_optim_states.pt",
        )
        return zero_ckpt_name

    def _get_zero_ckpt_name(self, checkpoints_path, tag):
        mp_rank = 0 if self.mpu is None else self.mpu.get_model_parallel_rank()
        pp_rank = torch.distributed.get_rank(group=self.optimizer.dp_process_group)
        return self._get_rank_zero_ckpt_name(checkpoints_path, tag, mp_rank, pp_rank)

    def _get_ckpt_name(self, checkpoints_path, tag, mp_placeholder=None):
        if mp_placeholder is not None:
            mp_rank_str = mp_placeholder
        else:
            mp_rank = 0 if self.mpu is None else self.mpu.get_model_parallel_rank()
            mp_rank_str = "{:02d}".format(mp_rank)

        if self.zero_optimization_partition_weights():
            filename = "zero_pp_rank_{}".format(
                torch.distributed.get_rank(group=self.optimizer.dp_process_group))
            ckpt_name = os.path.join(
                checkpoints_path,
                str(tag),
                filename + "_mp_rank_" + mp_rank_str + "_model_states.pt",
            )
        else:
            ckpt_name = os.path.join(
                checkpoints_path,
                str(tag),
                "mp_rank_" + mp_rank_str + "_model_states.pt",
            )
        return ckpt_name

    def _get_optimizer_ckpt_name(self, checkpoints_path, tag, expp_rank):
        mp_rank = 0 if self.mpu is None else self.mpu.get_model_parallel_rank()
        ckpt_name = os.path.join(
            checkpoints_path,
            str(tag),
            f'expp_rank_{expp_rank}_mp_rank_{mp_rank:02d}_optim_states.pt')
        return ckpt_name

    @staticmethod
    def _get_expert_ckpt_name(checkpoints_path, layer_id, expert_id, tag, mpu=None):
        mp_rank = 0 if mpu is None else mpu.get_model_parallel_rank()
        if layer_id <= -1:
            # Used to support old checkpoint loading
            ckpt_name = os.path.join(
                checkpoints_path,
                '' if tag is None else str(tag),
                f'expert_{expert_id}_mp_rank_{mp_rank:02d}_model_states.pt')
        else:
            # Used to support new checkpoint loading
            ckpt_name = os.path.join(
                checkpoints_path,
                '' if tag is None else str(tag),
                f'layer_{layer_id}_expert_{expert_id}_mp_rank_{mp_rank:02d}_model_states.pt'
            )
        return ckpt_name

    def _get_all_ckpt_names(self, checkpoints_path, tag):
        # It is required that (checkpoints_path, tag) are consistent among all ranks.
        ckpt_file_pattern = self._get_ckpt_name(checkpoints_path,
                                                tag,
                                                mp_placeholder="*")
        import glob

        ckpt_files = glob.glob(ckpt_file_pattern)
        ckpt_files.sort()
        return ckpt_files

    def load_checkpoint(self,
                        load_dir,
                        tag=None,
                        load_module_strict=True,
                        load_optimizer_states=True,
                        load_lr_scheduler_states=True,
                        load_module_only=False):
        """Load training checkpoint

        Arguments:
            load_dir: Required. Directory to load the checkpoint from
            tag: Checkpoint tag used as a unique identifier for checkpoint, if not provided will attempt to load tag in 'latest' file
            load_module_strict: Optional. Boolean to strictly enforce that the keys in state_dict of module and checkpoint match.
            load_optimizer_states: Optional. Boolean to load the training optimizer states from Checkpoint. Ex. ADAM's momentum and variance
            load_lr_scheduler_states: Optional. Boolean to add the learning rate scheduler states from Checkpoint.
            load_module_only: Optional. Boolean to load only the model weights from the checkpoint. Ex. warmstarting.
        Returns:
            A tuple of ``load_path`` and ``client_state``.

            *``load_path``: Path of the loaded checkpoint. ``None`` if loading the checkpoint failed.

            *``client_state``: State dictionary used for loading required training states in the client code.

        Important: under ZeRO3, one cannot load checkpoint with ``engine.load_checkpoint()`` right
        after ``engine.save_checkpoint()``. It is because ``engine.module`` is partitioned, and
        ``load_checkpoint()`` wants a pristine model. If insisting to do so, please reinitialize engine
        before ``load_checkpoint()``.
        """

        if tag is None:
            latest_path = os.path.join(load_dir, "latest")
            if os.path.isfile(latest_path):
                with open(latest_path, "r") as fd:
                    tag = fd.read().strip()
            else:
                logger.warning(
                    f"Unable to find latest file at {latest_path}, if trying to load latest "
                    "checkpoint please ensure this file exists or pass an explicit checkpoint tag when loading a checkpoint."
                )
                return None, None

        if self.zero_optimization_partition_weights():
            # Prepare for checkpoint load by ensuring all parameters are partitioned
            self.optimizer.checkpoint_event_prologue()

        load_path, client_states = self._load_checkpoint(load_dir,
                                                         tag,
                                                         load_module_strict=load_module_strict,
                                                         load_optimizer_states=load_optimizer_states,
                                                         load_lr_scheduler_states=load_lr_scheduler_states,
                                                         load_module_only=load_module_only)

        if self.zero_optimization() and load_path is not None:
            success = self._load_zero_checkpoint(
                load_dir,
                tag,
                load_optimizer_states=load_optimizer_states)
            if not success:
                self.optimizer._restore_from_bit16_weights()

        if self.zero_optimization_partition_weights():
            self.optimizer.checkpoint_event_epilogue()

        return load_path, client_states

    def _load_checkpoint(self,
                         load_dir,
                         tag,
                         load_module_strict=True,
                         load_optimizer_states=True,
                         load_lr_scheduler_states=True,
                         load_module_only=False):

        from deepspeed.runtime.state_dict_factory import SDLoaderFactory

        ckpt_list = self._get_all_ckpt_names(load_dir, tag)
        sd_loader = SDLoaderFactory.get_sd_loader(ckpt_list)

        is_pipe_parallel = isinstance(self.module, PipelineModule)

        mp_rank = 0 if self.mpu is None else self.mpu.get_model_parallel_rank()
        load_path, checkpoint, _ = sd_loader.load(
            self.mp_world_size, mp_rank, is_pipe_parallel=is_pipe_parallel
        )

        if checkpoint is None:
            return None, None

        if is_pipe_parallel:
            # Pipeline parallelism uses this to load its own checkpoint files.
            self._curr_ckpt_path = os.path.join(load_dir, tag)

        if self.has_moe_layers:
            # print(checkpoint.keys())
            old_moe_load = False
            if not isinstance(checkpoint['num_experts'], list):
                old_moe_load = True
            DeepSpeedEngine.load_moe_state_dict(load_dir,
                                                tag,
                                                state_dict=checkpoint['module'],
                                                old_moe_load=old_moe_load,
                                                model=self.module,
                                                mpu=self.mpu,
                                                num_experts=self.num_experts)

        self.load_module_state_dict(state_dict=checkpoint['module'],
                                    strict=load_module_strict)

        self.loaded_checkpoint_dp_world_size = checkpoint['dp_world_size']

        if load_module_only:
            deepspeed_states = ['module']
            if self.optimizer is not None and self.fp16_enabled():
                self.optimizer.refresh_fp32_params()
        else:
            if self.has_moe_layers:
                largest_group_name = groups._get_max_expert_size_name()
                expp_rank = groups._get_expert_parallel_rank(largest_group_name)
                optim_load_path = self._get_optimizer_ckpt_name(load_dir, tag, expp_rank)
                optim_checkpoint = torch.load(optim_load_path,
                                              map_location=torch.device('cpu'))
            else:
                optim_checkpoint = checkpoint

            if load_optimizer_states and self.optimizer is not None and not self.zero_optimization(
            ):
                if self.fp16_enabled():
                    self.optimizer.load_state_dict(
                        optim_checkpoint['optimizer'],
                        load_optimizer_states=load_optimizer_states)
                else:
                    self.optimizer.load_state_dict(optim_checkpoint['optimizer'])

            if load_lr_scheduler_states and self.lr_scheduler is not None:
                self.lr_scheduler.load_state_dict(checkpoint['lr_scheduler'])

            def get_sparse_tensor_module_names(original_set,
                                               loaded_set,
                                               original_parameters,
                                               loaded_parameters):
                result = set()

                for name in original_set:
                    if name in loaded_parameters and name not in loaded_set:
                        continue  # parameter existed in previous model and was not sparse
                    result.add(name)

                for name in loaded_set:
                    if name in original_parameters:
                        result.add(
                            name)  # parameter exists in both configs and it was sparse

                return result

            if 'sparse_tensor_module_names' in checkpoint:
                sparse_tensor_module_names = checkpoint['sparse_tensor_module_names']
            elif 'csr_tensor_module_names' in checkpoint:
                sparse_tensor_module_names = checkpoint['csr_tensor_module_names']
            else:
                sparse_tensor_module_names = None
            if sparse_tensor_module_names is not None:
                if load_module_strict:
                    self.sparse_tensor_module_names = sparse_tensor_module_names
                else:
                    self.sparse_tensor_module_names = get_sparse_tensor_module_names(
                        self.sparse_tensor_module_names,
                        sparse_tensor_module_names,
                        dict(self.module.named_parameters()),
                        checkpoint["module"])

            self.global_steps = checkpoint['global_steps']
            self.global_samples = checkpoint.get(
                'global_samples',
                self.global_steps * self.train_batch_size())
            self.skipped_steps = checkpoint['skipped_steps']
            self.loaded_checkpoint_mp_world_size = checkpoint['mp_world_size']
            deepspeed_states = [
                'module',
                'sparse_tensor_module_names',
                'skipped_steps',
                'global_steps',
                'dp_world_size',
                'mp_world_size'
            ]
        client_state = {}

        if load_lr_scheduler_states:
            deepspeed_states.append('lr_scheduler')
        if load_optimizer_states:
            deepspeed_states.append('optimizer')

        client_state = {
            key: value
            for key,
            value in checkpoint.items() if not key in deepspeed_states
        }

        if not load_optimizer_states and not load_module_only:
            client_state['optimizer'] = optim_checkpoint['optimizer']

        return load_path, client_state

    def _load_zero_checkpoint(self, load_dir, tag, load_optimizer_states=True):
        zero_sd_list = self._get_all_zero_checkpoints(load_dir, tag)
        if zero_sd_list is None:
            return False

        if load_optimizer_states and self.dp_world_size != self.loaded_checkpoint_dp_world_size:
            raise ZeRORuntimeException("The checkpoint being loaded used a DP " \
                f"world size of {self.loaded_checkpoint_dp_world_size} but the " \
                f"current world size is {self.dp_world_size}. Automatic adjustment " \
                "of ZeRO's optimizer state partitioning with a new world size is not " \
                "currently supported.")

        self.optimizer.load_state_dict(
            state_dict_list=zero_sd_list,
            load_optimizer_states=load_optimizer_states,
            load_from_fp32_weights=self.zero_load_from_fp32_weights(),
        )
        logger.info(
            f"loading {len(zero_sd_list)} zero partition checkpoints for rank {self.global_rank}"
        )
        return True

    def _get_mp_rank_zero_checkpoint_names(self, load_dir, tag, mp_rank, dp_world_size):
        zero_ckpt_names = []
        for dp_rank in range(dp_world_size):
            ckpt_name = self._get_rank_zero_ckpt_name(checkpoints_path=load_dir,
                                                      tag=tag,
                                                      mp_rank=mp_rank,
                                                      dp_rank=dp_rank)
            zero_ckpt_names.append(ckpt_name)

        return zero_ckpt_names

    def _get_all_zero_checkpoint_names(self,
                                       load_dir,
                                       tag,
                                       mp_world_size,
                                       dp_world_size):
        zero_ckpt_names = []
        for mp_rank in range(mp_world_size):
            mp_rank_ckpt_names = self._get_mp_rank_zero_checkpoint_names(
                load_dir=load_dir,
                tag=tag,
                mp_rank=mp_rank,
                dp_world_size=dp_world_size)
            zero_ckpt_names += mp_rank_ckpt_names

        return zero_ckpt_names

    def _get_all_zero_checkpoints(self, load_dir, tag):
        mp_rank = 0 if self.mpu is None else self.mpu.get_model_parallel_rank()
        zero_ckpt_names = self._get_mp_rank_zero_checkpoint_names(
            load_dir=load_dir,
            tag=tag,
            mp_rank=mp_rank,
            dp_world_size=self.loaded_checkpoint_dp_world_size,
        )
        invalid_zero_ckpt_paths = []
        for i, ckpt_name in enumerate(zero_ckpt_names):
            if not os.path.exists(ckpt_name):
                # transparently handle the old file pattern for optim_states
                if "optim_states.pt" in ckpt_name:
                    ckpt_name_try = ckpt_name.replace("_optim_states.pt",
                                                      "optim_states.pt")
                    if os.path.exists(ckpt_name_try):
                        zero_ckpt_names[i] = ckpt_name_try
                        continue
                invalid_zero_ckpt_paths.append(ckpt_name)

        if len(invalid_zero_ckpt_paths) > 0:
            logger.warn(
                f"The following zero checkpoints paths are missing: {invalid_zero_ckpt_paths}"
            )
            return None

        zero_sd_list = []
        for i, ckpt_name in enumerate(zero_ckpt_names):
            _state = None
            # Fully load state for current rank
            if self.zero_elastic_checkpoint() or dist.get_rank(
                    group=self.optimizer.dp_process_group) == i:
                _state = torch.load(ckpt_name, map_location='cpu')
            else:
                _state = {OPTIMIZER_STATE_DICT: None}
            zero_sd_list.append(_state)

        zero_optimizer_sd = [sd[OPTIMIZER_STATE_DICT] for sd in zero_sd_list]
        logger.info(
            f"successfully read {len(zero_optimizer_sd)} ZeRO state_dicts for rank {self.global_rank}"
        )
        return zero_optimizer_sd

    def _checkpoint_tag_validation(self, tag):
        if self.checkpoint_tag_validation_enabled():
            s_hash = hashlib.sha1(tag.encode())
            bhash = torch.ByteTensor([s_hash.digest()]).flatten().to(self.device)
            max_bhash = bhash.clone()
            min_bhash = bhash.clone()
            dist.all_reduce(max_bhash, op=torch.distributed.ReduceOp.MAX)
            dist.all_reduce(min_bhash, op=torch.distributed.ReduceOp.MIN)
            valid = all(min_bhash == bhash) and all(max_bhash == bhash)
            msg = (
                f"[rank={dist.get_rank()}] The checkpoint tag name '{tag}' is not consistent across "
                "all ranks. Including rank unique information in checkpoint tag could cause issues when "
                "restoring with different world sizes.")
            if self.checkpoint_tag_validation_fail():
                assert valid, msg
            elif not valid:
                logger.warning(msg)

    def save_checkpoint(self, save_dir, tag=None, client_state={}, save_latest=True):
        r"""Save training checkpoint

        Arguments:
            save_dir: Required. Directory for saving the checkpoint
            tag: Optional. Checkpoint tag used as a unique identifier for the checkpoint, global step is
                used if not provided. Tag name must be the same across all ranks.
            client_state: Optional. State dictionary used for saving required training states in the client code.
            save_latest: Optional. Save a file 'latest' pointing to the latest saved checkpoint.

        Important: all processes must call this method and not just the process with rank 0. It is
        because each process needs to save its master weights and scheduler+optimizer states. This
        method will hang waiting to synchronize with other processes if it's called just for the
        process with rank 0.
        """
        if self.zero_optimization_partition_weights():
            # Prepare for checkpoint save by ensuring all parameters are partitioned
            self.optimizer.checkpoint_event_prologue()

        # This is to make sure the checkpoint names are created without collision
        # There seems to be issue creating them in parallel

        # Ensure save_dir directory exists
        os.makedirs(save_dir, exist_ok=True)
        torch.distributed.barrier()

        if tag is None:
            tag = f"global_step{self.global_steps}"

        # Ensure tag is a string
        tag = str(tag)

        # Ensure checkpoint tag is consistent across ranks
        self._checkpoint_tag_validation(tag)

        if self.has_moe_layers:
            self.save_non_zero_checkpoint = False
            self._create_checkpoint_file(save_dir, tag, False)
            self._save_moe_checkpoint(save_dir, tag, client_state=client_state)

        if self.save_non_zero_checkpoint:
            self._create_checkpoint_file(save_dir, tag, False)
            self._save_checkpoint(save_dir, tag, client_state=client_state)

        if self.save_zero_checkpoint:
            self._create_zero_checkpoint_files(save_dir, tag)
            self._save_zero_checkpoint(save_dir, tag)

        if self.zero_optimization_partition_weights():
            self.optimizer.checkpoint_event_epilogue()

        # Save latest checkpoint tag
        torch.distributed.barrier()
        if save_latest and self.global_rank == 0:
            with open(os.path.join(save_dir, 'latest'), 'w') as fd:
                fd.write(tag)

        return True

    def _get_non_moe_state_dict(self, full_state_dict):
        """
            Get the state dict of the non-moe layers
        """
        for key in list(full_state_dict.keys()):
            if 'expert' in key and 'moe.gate.wg.weight' not in key:
                full_state_dict.pop(key)

        return full_state_dict

    def _save_moe_checkpoint(self, save_dir, tag, client_state={}):
        save_path = self._get_ckpt_name(save_dir, tag)
        # A hack to save the checkpointing directory. Pipeline parallelism overrides
        # module_state_dict() and uses this path to save the model. module_state_dict()
        # then instead just returns None.

        # Using layer_#_export_# to save the model's expert state_dict
        moe_layer_id = 0
        for n_module, module in self.module.named_modules():
            if isinstance(module, MoE):  # and torch.distributed.get_rank() == 0:
                group_name = module.expert_group_name
                num_local_experts = module.num_local_experts
                expp_rank = groups._get_expert_parallel_rank(group_name)
                exp_dp_rank = groups._get_expert_data_parallel_rank(group_name)
                # print(expp_rank, exp_dp_rank)
                if exp_dp_rank != 0:
                    moe_layer_id += 1
                    continue

                # get all moe parameters
                moe_state_dict = {}
                for n, p in module.state_dict().items():
                    if 'expert' in n and 'moe.gate.wg.weight' not in n:
                        moe_state_dict[n_module + '.' + n] = p
                moe_str_prefix = '.deepspeed_moe.experts.deepspeed_experts.'
                # print(moe_state_dict.keys()) # until now, everything is fine. So the bug happens at next few lines
                # Reorder the moe name rank, so that each checkpoint only has one expert
                experts_state_dict = defaultdict(dict)
                for key in list(moe_state_dict.keys()):
                    m = re.match(f".*{moe_str_prefix}([0-9]+).*", key)

                    local_expert_id = None
                    if not m:
                        logger.warn(f'No expert found in key {key}.')
                    else:
                        local_expert_id = m.group(1)

                    global_expert_id = expp_rank * \
                        num_local_experts + int(local_expert_id)
                    expert_key = key.replace(f'{moe_str_prefix}{local_expert_id}',
                                             f'{moe_str_prefix}{global_expert_id}')
                    experts_state_dict[str(
                        global_expert_id)][expert_key] = moe_state_dict.pop(key)

                # let save the moe parameters
                for global_expert_id, expert_state_dict in experts_state_dict.items():
                    # save the moe parameters
                    moe_save_path = self._get_expert_ckpt_name(
                        save_dir,
                        moe_layer_id,
                        global_expert_id,
                        tag,
                        self.mpu)
                    torch.save(expert_state_dict, moe_save_path)
                moe_layer_id += 1

        self._curr_ckpt_path = os.path.join(save_dir, tag)

        largest_group_name = groups._get_max_expert_size_name()
        expp_rank = groups._get_expert_parallel_rank(largest_group_name)
        exp_dp_rank = groups._get_expert_data_parallel_rank(largest_group_name)

        # In the case of E + D parallelism, only the
        # first expert parallel group should save the expert weights
        # since each expert parallel group is a copy of the model's experts
        if exp_dp_rank != 0:
            return

<<<<<<< HEAD
        num_local_experts = self.num_experts // self.ep_world_size
        experts_state_dict, model_state_dict = self._get_moe_state_dict(
            self.module_state_dict(), num_local_experts, expp_rank)

        #  Each rank saves its local experts
        for global_expert_id, expert_state_dict in experts_state_dict.items():
            expert_save_dir = self._get_expert_ckpt_name(save_dir, global_expert_id, tag)
            logger.info(
                f'Saving model expert {global_expert_id} checkpoint: {expert_save_dir}')
            with open(expert_save_dir, 'wb') as fd:
                torch.save(expert_state_dict, fd)
                fd.flush()

=======
>>>>>>> 3401d251
        # Save optimizer states. They are different across each exp parallel rank.
        optimizer_state = {
            'optimizer':
            self.optimizer.state_dict()
            if self.optimizer and not self.zero_optimization() else None
        }
        with open(self._get_optimizer_ckpt_name(save_dir, tag, expp_rank), 'wb') as fd:
            torch.save(optimizer_state, fd)
            fd.flush()

        # get non-moe parameters
        model_state_dict = self._get_non_moe_state_dict(self.module_state_dict())

        if expp_rank == 0:
            # TODO: update num experts info,.. in checkpoint
            state = {
                'module':
                model_state_dict,
                'lr_scheduler':
                self.lr_scheduler.state_dict()
                if self.lr_scheduler is not None else None,
                'sparse_tensor_module_names':
                self.sparse_tensor_module_names,
                'skipped_steps':
                self.skipped_steps,
                'global_steps':
                self.global_steps,
                'global_samples':
                self.global_samples,
                'dp_world_size':
                self.dp_world_size,
                'mp_world_size':
                self.mp_world_size,
                'num_experts':
                self.num_experts
            }
            state.update(client_state)
            logger.info(f'Saving model checkpoint: {save_path}')
            with open(save_path, 'wb') as fd:
                torch.save(state, fd)
                fd.flush()
        self._curr_save_path = None

    def _create_checkpoint_file(self, save_dir, tag, zero_checkpoint):
        name_function = (self._get_zero_ckpt_name
                         if zero_checkpoint else self._get_ckpt_name)
        try:
            checkpoint_name = name_function(save_dir, tag)
            ensure_directory_exists(checkpoint_name)
        except:
            logger.error(f"Failed saving model checkpoint to {save_dir} with tag {tag}")
            return False

        return True

    def _create_zero_checkpoint_files(self, save_dir, tag):
        success = True
        # zero checkpoint files are created sequentially
        for rank in range(self.world_size):
            if rank == self.global_rank:
                success = self._create_checkpoint_file(save_dir, tag, True)

            dist.barrier()

        return success

    def _save_checkpoint(self, save_dir, tag, client_state={}):

        save_path = self._get_ckpt_name(save_dir, tag)
        # A hack to save the checkpointing directory. Pipeline parallelism overrides
        # module_state_dict() and uses this path to save the model. module_state_dict()
        # then instead just returns None.
        self._curr_ckpt_path = os.path.join(save_dir, tag)

        state = dict(module=self.module_state_dict(),
                     buffer_names=self._get_buffer_names(),
                     optimizer=self.optimizer.state_dict()
                     if self.optimizer and not self.zero_optimization() else None,
                     param_shapes=self._get_zero_param_shapes()
                     if self.optimizer and self.zero_optimization() else None,
                     lr_scheduler=self.lr_scheduler.state_dict()
                     if self.lr_scheduler is not None else None,
                     sparse_tensor_module_names=self.sparse_tensor_module_names,
                     skipped_steps=self.skipped_steps,
                     global_steps=self.global_steps,
                     global_samples=self.global_samples,
                     dp_world_size=self.dp_world_size,
                     mp_world_size=self.mp_world_size,
                     ds_config=self.config,
                     ds_version=version)
        state.update(client_state)

        log_dist(message=f'Saving model checkpoint: {save_path}', ranks=[0, 1])
<<<<<<< HEAD
        #logger.info('Saving model checkpoint: {}'.format(save_path))
        with open(save_path, 'wb') as fd:
            torch.save(state, fd)
            fd.flush()
=======
        torch.save(state, save_path)
>>>>>>> 3401d251
        self._curr_save_path = None

    def _get_buffer_names(self):
        buffer_names = []

        # we save buffer names so that we could extract later the real buffers from the saved
        # state_dict["module"] in the non-zero checkpoint - the buffers are already there but they
        # are intermixed with param placeholders

        # have to traverse the tree to be able to skip non-persistent buffers
        def get_layer_named_buffers(module, prefix=""):
            for name, buf in module.named_buffers(recurse=False):
                if buf is not None and name not in module._non_persistent_buffers_set:
                    buffer_names.append(prefix + name)

            for name, child in module.named_children():
                if child is not None:
                    get_layer_named_buffers(child, prefix + name + ".")

        get_layer_named_buffers(self.module, prefix="")

        return buffer_names

    def _get_zero_param_shapes(self):
        """Returns a dict of name to shape mapping, only for the flattened fp32 weights saved by the
        optimizer. the names are exactly as in state_dict. The order is absolutely important, since
        the saved data is just flattened data with no identifiers and requires reconstruction in the
        same order it was saved.

        We can't rely on self.module.named_parameters() to get the saved tensors, as some params
        will be missing and others unsaved and then it'd be impossible to reconstruct state_dict
        from the flattened weights.

        optimizer.bit16_groups seems to be the easiest to use as it's in all zeroX versions.
        """
        param_group_shapes = []
        cnt = 0
        numel = 0

        # zero2 started using a round_robin_bit16_groups which is a shuffled version of bit16_groups -
        # if we don't use it, we get parameters ordered incorrectly
        if hasattr(self.optimizer, "round_robin_bit16_groups"):
            bit16_groups = self.optimizer.round_robin_bit16_groups
        else:
            bit16_groups = self.optimizer.bit16_groups if self.zero_optimization_stage(
            ) == 2 else self.optimizer.fp16_groups

        for bit16_group in bit16_groups:
            param_shapes = OrderedDict()
            for param in bit16_group:
                cnt += 1
                numel += param.ds_numel if hasattr(param, "ds_numel") else param.numel()
                shape = param.ds_shape if hasattr(param, "ds_shape") else param.shape
                if param not in self.param_names:
                    raise ValueError(f"failed to find optimizer param in named params")
                name = self.param_names[param]
                param_shapes[name] = shape

                # uncomment to debug zero_to_fp32.py problems
                # if self.global_rank == 0: print(f"saving param {name} {shape} (numel={shape.numel()})")
            param_group_shapes.append(param_shapes)
        # if self.global_rank == 0: print(f"Total saved {numel} numels in {cnt} params")

        return param_group_shapes

    def _copy_recovery_script(self, save_path):
        base_dir = os.path.dirname(os.path.dirname(__file__))
        script = "zero_to_fp32.py"
        src = os.path.join(base_dir, "utils", script)
        dst = os.path.join(save_path, script)
        #logger.info(f"creating recovery script {dst}")
        copyfile(src, dst)
        # make executable
        os.chmod(dst, os.stat(dst).st_mode | stat.S_IEXEC)

    def _save_zero_checkpoint(self, save_path, tag):
        zero_checkpoint_name = self._get_zero_ckpt_name(save_path, tag)
        zero_sd = dict(optimizer_state_dict=self.optimizer.state_dict(),
                       ds_config=self.config,
                       ds_version=version)
        with open(zero_checkpoint_name, 'wb') as fd:
            torch.save(zero_sd, fd)
            fd.flush()
        if self.global_rank == 0:
            self._copy_recovery_script(save_path)
        logger.info('zero checkpoint saved {}'.format(zero_checkpoint_name))

    def _zero3_consolidated_16bit_state_dict(self):
        """

        Get a full non-partitioned state_dict with fp16 weights on cpu.

        Important: this function must be called on all ranks and not just rank 0.

        This is similar to nn.Module.state_dict (modelled after _save_to_state_dict), but:

        1. consolidates the weights from different partitions on gpu0
        2. works on one layer at a time to require as little gpu0 memory as possible, by
        moving the already consolidated weights to cpu
        3. takes care to keep the shared params shared when gradually copying the params to cpu

        Returns:
            a consolidated fp16 ``state_dict`` on cpu on rank 0, ``None`` on other ranks

        """
        if not self.zero_optimization_partition_weights():
            raise ValueError("this function requires ZeRO-3 mode")

        state_dict = OrderedDict() if torch.distributed.get_rank() == 0 else None
        shared_params = {}

        def get_layer_state_dict(module, prefix=""):
            # gather one layer at a time to be memory-efficient
            # must use modifier_rank=0 to release GPU memory after each layer gathered
            #see_memory_usage("before GatheredParameters", force=True)
            with deepspeed.zero.GatheredParameters(list(
                    module.parameters(recurse=False)),
                                                   modifier_rank=0):
                if torch.distributed.get_rank() == 0:
                    # handle params
                    for name, param in module.named_parameters(recurse=False):
                        if param is None:
                            continue
                        key = prefix + name
                        # can't rely on param.data_ptr() as it will be reused as weights gets
                        # gathered and reduced, but param.ds_id is unique across all zero weights
                        # (and shared params will have the same param.ds_id)
                        if param.ds_id in shared_params:
                            # shared weights
                            #print(f"`{key}` is shared with `{shared_params[param.ds_id]}`")
                            state_dict[key] = state_dict[shared_params[param.ds_id]]
                        else:
                            state_dict[key] = param.detach().cpu()
                            shared_params[param.ds_id] = key
                        #print(f"param {param.ds_id} {param.shape} {key} ")

                    # now buffers - not sure if need to take care of potentially shared weights here
                    for name, buf in module.named_buffers(recurse=False):
                        if (buf is not None
                                and name not in module._non_persistent_buffers_set):
                            state_dict[prefix + name] = buf.detach().cpu()
            #see_memory_usage("after GatheredParameters", force=True)

            for name, child in module.named_children():
                if child is not None:
                    get_layer_state_dict(child, prefix + name + ".")

        # Prepare for checkpoint save by ensuring all parameters are partitioned
        self.optimizer.checkpoint_event_prologue()

        see_memory_usage("before get_layer_state_dict", force=False)
        get_layer_state_dict(self.module, prefix="")
        see_memory_usage("after get_layer_state_dict", force=False)

        self.optimizer.checkpoint_event_epilogue()

        return state_dict

    def save_fp16_model(self, save_dir, save_filename="pytorch_model.bin"):
        """has been renamed to save_16bit_model, keeping this around for backwards
        compatibility"""
        return self.save_16bit_model(save_dir, save_filename)

    def save_16bit_model(self, save_dir, save_filename="pytorch_model.bin"):
        r"""Save 16bit model weights

        This method saves the 16bit model weights at the desired destination.

        Arguments:
            save_dir: Required. Directory for saving the model
            save_filename: Optional. Filename to save to. Defaults to ``pytorch_model.bin``

        Returns:
            ``True`` when a model has been saved, ``False`` otherwise. It will not be saved if
            stage3_gather_16bit_weights_on_model_save is ``False``.

        Important: all processes must call this method and not just the process with rank 0. It is
        because the processes need to work in sync to gather the weights. This method will hang
        waiting to synchronize with other processes if it's called just for the process with rank 0.

        """

        path = os.path.join(save_dir, save_filename)

        if self.zero_optimization_partition_weights():
            if self.zero_gather_16bit_weights_on_model_save():
                # consolidation is expensive in time and memory and therefore isn't a default
                state_dict = self._zero3_consolidated_16bit_state_dict()
            else:
                # the model will be bogus if not consolidated so don't confuse the user by saving it
                logger.info(
                    f"Did not save the model {path} because `stage3_gather_16bit_weights_on_model_save` is False"
                )
                return False
        else:
            state_dict = self.module.state_dict()

        if torch.distributed.get_rank() == 0:
            os.makedirs(save_dir, exist_ok=True)
            logger.info(f"Saving model weights to {path}")
<<<<<<< HEAD
            with open(path, 'wb') as fd:
                torch.save(state_dict, fd)
                fd.flush()
=======
            torch.save(state_dict, path)

        return True
>>>>>>> 3401d251
<|MERGE_RESOLUTION|>--- conflicted
+++ resolved
@@ -2812,22 +2812,6 @@
         if exp_dp_rank != 0:
             return
 
-<<<<<<< HEAD
-        num_local_experts = self.num_experts // self.ep_world_size
-        experts_state_dict, model_state_dict = self._get_moe_state_dict(
-            self.module_state_dict(), num_local_experts, expp_rank)
-
-        #  Each rank saves its local experts
-        for global_expert_id, expert_state_dict in experts_state_dict.items():
-            expert_save_dir = self._get_expert_ckpt_name(save_dir, global_expert_id, tag)
-            logger.info(
-                f'Saving model expert {global_expert_id} checkpoint: {expert_save_dir}')
-            with open(expert_save_dir, 'wb') as fd:
-                torch.save(expert_state_dict, fd)
-                fd.flush()
-
-=======
->>>>>>> 3401d251
         # Save optimizer states. They are different across each exp parallel rank.
         optimizer_state = {
             'optimizer':
@@ -2921,14 +2905,7 @@
         state.update(client_state)
 
         log_dist(message=f'Saving model checkpoint: {save_path}', ranks=[0, 1])
-<<<<<<< HEAD
-        #logger.info('Saving model checkpoint: {}'.format(save_path))
-        with open(save_path, 'wb') as fd:
-            torch.save(state, fd)
-            fd.flush()
-=======
         torch.save(state, save_path)
->>>>>>> 3401d251
         self._curr_save_path = None
 
     def _get_buffer_names(self):
@@ -3129,12 +3106,6 @@
         if torch.distributed.get_rank() == 0:
             os.makedirs(save_dir, exist_ok=True)
             logger.info(f"Saving model weights to {path}")
-<<<<<<< HEAD
-            with open(path, 'wb') as fd:
-                torch.save(state_dict, fd)
-                fd.flush()
-=======
             torch.save(state_dict, path)
 
-        return True
->>>>>>> 3401d251
+        return True