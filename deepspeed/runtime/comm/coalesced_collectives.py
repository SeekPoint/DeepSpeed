# Copyright (c) Microsoft Corporation.
# SPDX-License-Identifier: Apache-2.0

# DeepSpeed Team
"""
batched collective operations for overhead amortization and better
bandwidth utilization
"""
import math
from typing import List
import torch
from torch import Tensor
from deepspeed import comm as dist
# NOTE: Use torch.distributed's ProcessGroup class until we have our own.
# 这行代码从PyTorch的torch.distributed模块中引入了ProcessGroup和all_to_all_single。
# ProcessGroup是PyTorch分布式计算的一个基础抽象，表示一个可以进行集合操作（如集合同步、集合计算等）的进程组。
# all_to_all_single函数用于在多个进程之间执行“all-to-all”操作，即每个进程可以发送和接收来自所有其他进程的不同数据。
from torch.distributed import ProcessGroup, all_to_all_single
# get_accelerator函数的功能是获取当前DeepSpeed运行的硬件加速器（通常是GPU）。
from deepspeed.accelerator import get_accelerator
from deepspeed.utils import instrument_w_nvtx
from deepspeed.ops import op_builder
from pydebug import debuginfo

def _torch_reduce_scatter_fn(input_tensor: Tensor, output_tensor: Tensor, group=None, async_op=False, prof=False):
    debuginfo(prj='ds')
    return instrument_w_nvtx(dist.reduce_scatter_fn)(output_tensor, input_tensor, group=group, async_op=False)


# 这行代码定义了一个名为quantizer_module的变量，并将其初始化为None
quantizer_module = None


# 这是一个通过量化操作来减少网络通信量的函数，主要用于分布式训练环境中。
# 函数的名字all_to_all_quant_reduce是指所有节点之间进行量化的通信和信息聚合。
# 函数的输入参数是一个tensor列表，每个tensor表示不同节点上的数据，还有一个groups字典，表示不同的通信组。
@instrument_w_nvtx
@torch.no_grad()
def all_to_all_quant_reduce(tensors: List[Tensor], groups: {}) -> List[Tensor]:
<<<<<<< HEAD
    # quantizer_module是一个全局的量化模块对象，主要用于执行量化和反量化的操作。
=======
    debuginfo(prj='ds')
>>>>>>> 3e0963d2
    global quantizer_module
    # 如果量化模块未初始化，则使用QuantizerBuilder对象加载一个量化模块。
    if quantizer_module is None:
        debuginfo(prj='ds')
        quantizer_module = op_builder.QuantizerBuilder().load()
    # 获取当前节点（服务器）的设备数量。
    local_world_size = get_accelerator().device_count()
    # 获取全局的设备数量，这个数量是所有节点的设备数量之和。
    global_world_size = dist.get_world_size()
    # 计算节点数量，即全局设备数量除以每个节点的设备数量。
    num_nodes = global_world_size // local_world_size
    # 获取当前设备在全局设备中的排名。
    this_rank = dist.get_rank()
    # 计算节点内部的索引，即当前设备在本地节点中的排名。
    intra_idx = int(this_rank / local_world_size)
    # 计算节点间的索引，即当前节点在所有节点中的排名。
    inter_idx = this_rank % local_world_size
    # 初始化输出tensor列表，列表的长度等于输入tensor列表的长度，初始值设为None。
    output_lst: List[Tensor] = [None] * len(tensors)
    # 对于输入的每个tensor，进行以下操作：
    for idx, tensor in enumerate(tensors):
        # 如果tensor的维度是1，进行以下操作：
        if tensor.dim() == 1:
            # 设置量化组的大小为全局设备数量。
            intra_quant_group = global_world_size
            # 执行reduce和scatter操作，并将结果存储在输出列表对应的位置上。
            output_lst[idx] = reduce_scatter_coalesced([tensor])[0]
            continue
        # 如果tensor的维度不是1，进行以下操作：
        else:
            # 设置量化组的大小为tensor的第0维，第1维和全局设备数量中的最大值。
            intra_quant_group = max(tensor.shape[0], tensor.shape[1], global_world_size)

            # 计算节点间的量化组的大小。
            inter_quant_group = intra_quant_group // local_world_size
            # 对tensor执行量化操作，得到量化的结果和比例因子。
            intra_quant_int4, intra_q_scales = quantizer_module.swizzle_quant(tensor, intra_quant_group, 4,
                                                                              quantizer_module.Symmetric, 1, num_nodes,
                                                                              local_world_size)
            # 创建两个与量化结果和比例因子形状相同的tensor，用于存储后续操作的结果。
            local_output = torch.empty_like(intra_quant_int4)
            scale_output = torch.empty_like(intra_q_scales)
            # 执行all-to-all操作，将所有设备的数据聚合到每个设备上。
            all_to_all_single(local_output, intra_quant_int4, group=groups[f'local_{intra_idx}'])
            all_to_all_single(scale_output, intra_q_scales, group=groups[f'local_{intra_idx}'])
            # 对所有设备上的数据执行量化的归约操作，得到全局的输入tensor和全局的比例因子。
            global_input_tensor, global_scales = quantizer_module.quantized_reduction(
                local_output, scale_output, intra_quant_group, inter_quant_group, 4, quantizer_module.Symmetric)
            # 创建两个与全局输入tensor和全局比例因子形状相同的tensor，用于存储后续操作的结果
            global_output = torch.empty_like(global_input_tensor)
            global_scale_output = torch.empty_like(global_scales)
            # 执行all-to-all操作，将所有节点的数据聚合到每个节点上。
            all_to_all_single(global_output, global_input_tensor, group=groups[f'global_{inter_idx}'])
            all_to_all_single(global_scale_output, global_scales, group=groups[f'global_{inter_idx}'])
            # 对聚合后的数据执行反量化操作，得到最终的输出。
            final_output = quantizer_module.dequantize(global_output, global_scale_output, global_scale_output.numel(),
                                                       4, quantizer_module.Symmetric)
            # 将最终的输出按节点数量切分，计算每个部分的和，然后取平均值，得到最终的结果，结果的形状是一维的。
            output_lst[idx] = (sum(list(final_output.chunk(num_nodes))) / num_nodes).view(-1)
    return output_lst
'''
然后在https://github.com/microsoft/DeepSpeed/pull/3784/files#diff-1ad5daa1b31aa5573616024068d646f0c38e88d4d3a71d3d0e4bc352ea232178R1188-R1194 调用了这个all_to_all_quant_reduce实现。

对于qwZ 和 hpZ 的实现则在：https://github.com/microsoft/DeepSpeed/pull/3784/files#diff-bc45426db58250294594100cfdf3d73ecb653d879cabee404e38edc4eb4c9ecbR1051-R1164 。从源码来看qwZ和hpZ的实现并没有使用基于Block的quantization，而是普通的量化方法。
'''

@instrument_w_nvtx
@torch.no_grad()
def reduce_scatter_coalesced(
    tensors: List[Tensor],
    group: ProcessGroup = None,
) -> List[Tensor]:
    """simultaneously reduce-scatter a list of tensors - this can be done more
    efficiently than individual reduce scatter calls
    TODO. see if PyTorch team wants a c++ version of this for ProcessGroupNCCL
    """
    this_rank = dist.get_rank(group)
    world_sz = dist.get_world_size(group)

    partition_lst_for_each_tensor = [None] * len(tensors)
    for tensor_idx, tensor in enumerate(tensors):
        flattened_tensor = tensor.view(-1)
        chunk_sz = math.ceil(tensor.numel() / world_sz)
        partition_lst_for_each_tensor[tensor_idx] = [
            flattened_tensor[rank * chunk_sz:rank * chunk_sz + chunk_sz] for rank in range(0, world_sz)
        ]

    padded_partition_sz_for_each_tensor = tuple(math.ceil(t.numel() / world_sz) for t in tensors)

    if len(tensors) == 1 and tensors[0].numel() % world_sz == 0:
        debuginfo(prj='ds')
        # if there's only one tensor being reduced and we don't need to pad
        # we have an opportunity to avoid a memory allocation
        tensor_partition_flat_buffer = tensors[0].view(-1)
    else:
        debuginfo(prj='ds')
        # interleave tensor partitions such that the correct reduced partitions of each tensor
        # end up at each rank
        tensor_partitions_lst_with_padding = []
        for rank in range(world_sz):
            for tensor_idx in range(len(tensors)):
                # add tensor content
                tensor_chunk = partition_lst_for_each_tensor[tensor_idx][rank]
                tensor_partitions_lst_with_padding.append(tensor_chunk)

                # add padding if necessary
                padding_sz = padded_partition_sz_for_each_tensor[tensor_idx] - tensor_chunk.numel()
                if padding_sz > 0:
                    tensor_partitions_lst_with_padding.append(
                        torch.empty(padding_sz, dtype=tensor_chunk.dtype, device=tensor_chunk.device))

        tensor_partition_flat_buffer = instrument_w_nvtx(torch.cat)(tensor_partitions_lst_with_padding)

    tensor_partition_flat_buffer.div_(world_sz)  # pre-divide
    tensor_partition_buffer_for_each_rank: List[Tensor] = torch.chunk(tensor_partition_flat_buffer, world_sz)

    # batched reduce-scatter call
    _torch_reduce_scatter_fn(tensor_partition_flat_buffer,
                             tensor_partition_buffer_for_each_rank[this_rank],
                             group=group)

    # reverse procedure of the interleaving done previously, done on the
    # result of the batched reduce-scatter
    output_lst: List[Tensor] = [None] * len(tensors)
    offset = 0
    for tensor_idx in range(len(tensors)):
        output_lst[tensor_idx] = tensor_partition_buffer_for_each_rank[this_rank].narrow(
            0, offset, partition_lst_for_each_tensor[tensor_idx][this_rank].numel())

        offset += padded_partition_sz_for_each_tensor[tensor_idx]
    return output_lst<|MERGE_RESOLUTION|>--- conflicted
+++ resolved
@@ -37,11 +37,8 @@
 @instrument_w_nvtx
 @torch.no_grad()
 def all_to_all_quant_reduce(tensors: List[Tensor], groups: {}) -> List[Tensor]:
-<<<<<<< HEAD
+    debuginfo(prj='ds')
     # quantizer_module是一个全局的量化模块对象，主要用于执行量化和反量化的操作。
-=======
-    debuginfo(prj='ds')
->>>>>>> 3e0963d2
     global quantizer_module
     # 如果量化模块未初始化，则使用QuantizerBuilder对象加载一个量化模块。
     if quantizer_module is None:
