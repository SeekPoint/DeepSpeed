--- conflicted
+++ resolved
@@ -25,11 +25,8 @@
                  injection_dict=None,
                  return_tuple=True,
                  replace_method='auto',
-<<<<<<< HEAD
                  quantization_setting=None,
                  replace_with_kernel_inject=False):
-=======
-                 quantization_setting=None):
         """
         Args:
             model: torch.nn.Module
@@ -45,7 +42,6 @@
             quantization_setting:
                 one of None, Tuple(mlp_extra_grouping, quantize_groups), quantize_groups
         """
->>>>>>> f0122007
 
         super().__init__()
 
@@ -84,18 +80,12 @@
             for client_module, injection_policy in self.injection_dict.items():
                 self._apply_injection_policy(client_module,
                                              injection_policy,
-<<<<<<< HEAD
                                              return_tuple,
                                              replace_with_kernel_inject)
         elif replace_method == 'auto':
             self._apply_injection_policy(
                 return_tuple=return_tuple,
                 replace_with_kernel_inject=replace_with_kernel_inject)
-=======
-                                             return_tuple)
-        elif replace_method == "auto":
-            self._apply_injection_policy()
->>>>>>> f0122007
 
         device = torch.cuda.current_device()
         logger.info(f"Place model to device: {device}")
@@ -147,17 +137,6 @@
         if mpu:
             methods = ["get_model_parallel_group", "get_data_parallel_group"]
             for method in methods:
-<<<<<<< HEAD
-                assert hasattr(mpu, method), f"mpu is missing {method}"
-
-        assert self.checkpoint is None or isinstance(self.checkpoint, str)
-
-        supported_dtypes = [torch.half, torch.int8, torch.float]
-        assert self.dtype is None or self.dtype in supported_dtypes, f"dtype={self.dtype} is not in the \
-            list of supported dtypes {supported_dtypes}"
-
-        assert self.injection_dict is None or isinstance(self.injection_dict, dict)
-=======
                 if not hasattr(mpu, method):
                     raise ValueError(f"mpu is missing {method}")
         if self.checkpoint is not None and not isinstance(self.checkpoint, str):
@@ -172,18 +151,13 @@
         if self.injection_dict is not None and not isinstance(self.injection_dict, dict):
             raise ValueError(
                 f"injection_dict must be None or a dict, got: {self.injection_dict}")
->>>>>>> f0122007
 
     def _apply_injection_policy(self,
                                 client_module=None,
                                 injection_policy=None,
-<<<<<<< HEAD
                                 return_tuple=True,
                                 replace_with_kernel_inject=False):
 
-=======
-                                return_tuple=True):
->>>>>>> f0122007
         replace_transformer_layer(client_module,
                                   self.module,
                                   policy=injection_policy,
