--- conflicted
+++ resolved
@@ -113,50 +113,6 @@
 
         if self.injection_dict:
             for client_module, injection_policy in self.injection_dict.items():
-<<<<<<< HEAD
-                self._apply_injection_policy(
-                    client_module,
-                    injection_policy,
-                    return_tuple,
-                    replace_with_kernel_inject,
-                    moe,
-                    moe_experts,
-                    moe_type,
-                    training_mp_size,
-                    self.checkpoint if replace_with_kernel_inject else None,
-                    save_mp_checkpoint_path=save_mp_checkpoint_path,
-                    base_dir=base_dir,
-                    max_out_tokens=max_out_tokens)
-        elif replace_method == 'auto':
-            self._apply_injection_policy(
-                return_tuple=return_tuple,
-                replace_with_kernel_inject=replace_with_kernel_inject,
-                moe=moe,
-                moe_experts=moe_experts,
-                moe_type=moe_type,
-                training_mp_size=training_mp_size,
-                checkpoint_dir=self.checkpoint if replace_with_kernel_inject else None,
-                save_mp_checkpoint_path=save_mp_checkpoint_path,
-                base_dir=base_dir,
-                max_out_tokens=max_out_tokens)
-        elif replace_method == 'dict':
-            key = ParserPolicies.get_map_key(str(model))
-            assert key in ParserPolicies.parser_policy_map, "dict replace method not supported for this model"
-            for client_module, injection_policy in ParserPolicies.parser_policy_map[key].items():
-                self._apply_injection_policy(
-                    client_module,
-                    injection_policy,
-                    return_tuple,
-                    replace_with_kernel_inject,
-                    moe,
-                    moe_experts,
-                    moe_type,
-                    training_mp_size,
-                    self.checkpoint if replace_with_kernel_inject else None,
-                    save_mp_checkpoint_path=save_mp_checkpoint_path,
-                    base_dir=base_dir,
-                    max_out_tokens=max_out_tokens)
-=======
                 # construct the tuple and pass that instead of a string or dict.
                 if isinstance(injection_policy, str):
                     config.injection_policy_tuple = (injection_policy, )
@@ -165,8 +121,16 @@
                 self._apply_injection_policy(config, client_module)
         elif config.replace_method == 'auto':
             self._apply_injection_policy(config)
-
->>>>>>> b5d18a6a
+        elif config.replace_method == 'dict':
+            key = ParserPolicies.get_map_key(str(model))
+            assert key in ParserPolicies.parser_policy_map, "dict replace method not supported for this model"
+            for client_module, injection_policy in ParserPolicies.parser_policy_map[key].items():
+                # construct the tuple and pass that instead of a string or dict.
+                if isinstance(injection_policy, str):
+                    config.injection_policy_tuple = (injection_policy, )
+                else:
+                    config.injection_policy_tuple = injection_policy
+                self._apply_injection_policy(config, client_module)
         device = torch.cuda.current_device()
         self.module.to(device)
 
