--- conflicted
+++ resolved
@@ -345,45 +345,12 @@
                           enable_cuda_graph=config.enable_cuda_graph)
 
         if isinstance(self.module, torch.nn.Module):
-<<<<<<< HEAD
-            replace_transformer_layer(
-                client_module,
-                self.module,
-                triangular_masking=config.triangular_masking,
-                policy=config.injection_policy_tuple,
-                mp_size=config.tensor_parallel.tp_size,
-                mp_group=self.mp_group,
-                ep_group=self.ep_group,
-                expert_mp_group=self.expert_mp_group,
-                config=self.config,
-                fp16=(config.dtype == torch.half) or (config.dtype == torch.int8),
-                training=False,
-                return_tuple=config.return_tuple,
-                quantize=(config.dtype == torch.int8) or (config.quant.enabled),
-                quantization_bits=config.quant.weight.num_bits,
-                num_groups=config.quant.weight.num_groups,
-                quantize_settings=(self.quantization_scales,
-                                   self.quantize_merge_count,
-                                   self.mlp_extra_grouping,
-                                   self.quantize_groups),
-                replace_with_kernel_inject=config.replace_with_kernel_inject,
-                moe=config.moe,
-                moe_experts=config.moe.moe_experts,
-                moe_type=config.moe.moe_type,
-                training_mp_size=config.training_mp_size,
-                checkpoint_dict=checkpoint,
-                save_mp_checkpoint_path=config.save_mp_checkpoint_path,
-                base_dir=config.base_dir,
-                enable_cuda_graph=config.enable_cuda_graph,
-                max_out_tokens=config.max_out_tokens)
-=======
             # config is our DeepSpeedInferenceConfig and self.config is the HF model config
             replace_transformer_layer(client_module,
                                       self.module,
                                       checkpoint,
                                       config,
                                       self.config)
->>>>>>> 384f17b0
 
     def _get_all_ckpt_names(self, checkpoints_path, tag):
         ckpt_file_pattern = self._get_ckpt_name(checkpoints_path,
