--- conflicted
+++ resolved
@@ -105,11 +105,7 @@
         linear_layer_list.append(matches)
 
     #generate injection policy gems from name and linear layer lists
-<<<<<<< HEAD
     print(f"{linear_layer_list=}")
-=======
-    #print(linear_layer_list)
->>>>>>> 109ea7a2
 
     injection_list = []
     for group in linear_layer_list:
